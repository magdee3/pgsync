"""Sync module."""

import asyncio
import json
import logging
import os
import pprint
import re
import select
import sys
import time
import typing as t
from collections import defaultdict

import click
import sqlalchemy as sa
import sqlparse
from psycopg2 import OperationalError
from psycopg2.extensions import ISOLATION_LEVEL_AUTOCOMMIT

from . import __version__, settings
from .base import Base, Payload
from .constants import (
    DELETE,
    INSERT,
    MATERIALIZED_VIEW,
    MATERIALIZED_VIEW_COLUMNS,
    META,
    PRIMARY_KEY_DELIMITER,
    TG_OP,
    TRUNCATE,
    UPDATE,
    CHANGED_FIELDS,
)
from .exc import (
    ForeignKeyError,
    InvalidSchemaError,
    InvalidTGOPError,
    PrimaryKeyNotFoundError,
    RDSError,
    SchemaError,
)
from .node import Node, Tree
from .plugin import Plugins
from .querybuilder import QueryBuilder
from .redisqueue import RedisQueue
from .search_client import SearchClient
from .singleton import Singleton
from .transform import Transform
from .utils import (
    now,
    chunks,
    compiled_query,
    config_loader,
    exception,
    get_config,
    MutuallyExclusiveOption,
    show_settings,
    threaded,
    Timer,
    Counter,
)
from confluent_kafka import Producer

logger = logging.getLogger(__name__)


class Sync(Base, metaclass=Singleton):
    """Main application class for Sync."""

    def __init__(
        self,
        doc: dict,
        verbose: bool = False,
        validate: bool = True,
        repl_slots: bool = True,
        num_workers: int = 1,
        producer: bool = True,
        consumer: bool = True,
        snapshot: bool = False,
        **kwargs,
    ) -> None:
        """Constructor."""
        self.index: str = doc.get("index") or doc["database"]
        self.pipeline: str = doc.get("pipeline")
        self.plugins: list = doc.get("plugins", [])
        self.nodes: dict = doc.get("nodes", {})
        self.setting: dict = doc.get("setting")
        self.mapping: dict = doc.get("mapping")
        self.routing: str = doc.get("routing")
        super().__init__(
            doc.get("database", self.index), verbose=verbose, **kwargs
        )
        self.search_client: SearchClient = SearchClient()
        self.__name: str = re.sub(
            "[^0-9a-zA-Z_]+", "", f"{self.database.lower()}_{self.index}"
        )
        self._checkpoint: int = None
        self._plugins: Plugins = None
        self._truncate: bool = False
        self.producer = producer
        self.consumer = consumer
        self._snapshot = snapshot
        self.num_workers: int = num_workers
        self._checkpoint_file: str = os.path.join(
            settings.CHECKPOINT_PATH, f".{self.__name}"
        )
        self.tree: Tree = Tree(self.models, nodes=self.nodes)
        if not self._snapshot:
            self.redis: RedisQueue = RedisQueue(self.__name)
            if validate:
                self.validate(repl_slots=repl_slots)
        self.create_setting()
        if self.plugins:
            logger.debug(f"plugins available for transformations are {self.plugins}")
            self._plugins: Plugins = Plugins("plugins", self.plugins)
<<<<<<< HEAD
#         self.query_builder: QueryBuilder = QueryBuilder(verbose=verbose)
        self.query_builder: QueryBuilder = QueryBuilder(verbose=True)
        self.count: dict = dict(xlog=0, db=0, redis=0)
        self._schema_fields: t.Dict[set] = {}
        self.valid_tables = {}
        self.valid_schemas = {}

        if not self._snapshot:
            for node in self.tree.traverse_post_order():
                key: t.Tuple[str, str] = (node.schema, node.table)
                column_names = {str(column) for column in node.columns if isinstance(column, str)}
                if key in self._schema_fields:
                    self._schema_fields[key].union(column_names)
                else:
                    self._schema_fields[key] = column_names
    
            logger.info(f"gist pgsync schema attributes: {self._schema_fields}")
    
            self.valid_tables = {(node.schema, node.table) for node in self.tree.traverse_breadth_first()}
            self.valid_schemas = {schema for schema, _ in self.valid_tables}
=======
        self.query_builder: QueryBuilder = QueryBuilder(verbose=verbose)
        self.count: dict = dict(xlog=0, db=0, redis=0, skip_redis=0, skip_xlog=0, notifications=Counter())

        self._schema_fields: t.Dict[set] = {}
        for node in self.tree.traverse_post_order():
            key: t.Tuple[str, str] = (node.schema, node.table)
            column_names = {str(column) for column in node.columns if isinstance(column, str)}
            if key in self._schema_fields:
                self._schema_fields[key].union(column_names)
            else:
                self._schema_fields[key] = column_names

        logger.info(f"configured custom pgsync schema attributes: {self._schema_fields}")

        self.valid_tables = {(node.schema, node.table) for node in self.tree.traverse_breadth_first()}
        self.valid_schemas = {schema for schema, _ in self.valid_tables}
>>>>>>> addfcee1

            logger.info(f"valid tables as per pgsync schema: {self.valid_tables}")
            logger.info(f"valid schemas as per pgsync schema: {self.valid_schemas}")

        if settings.KAFKA_ENABLED and not self._snapshot:

            config = {
                'bootstrap.servers': settings.KAFKA_BOOTSTRAP_SERVERS,
                'message.max.bytes': settings.KAFKA_MESSAGE_MAX_BYTES,
                # 'acks':              'all'
            }

            self.kafka_producer = Producer(config)
            self.kafka_produced = 0
            logger.debug(f"kafka producer is up. will publish transformed docs to {settings.KAFKA_TOPIC_NAME} topic")

    def validate(self, repl_slots: bool = True) -> None:
        """Perform all validation right away."""

        # ensure v2 compatible schema
        if not isinstance(self.nodes, dict):
            raise SchemaError(
                "Incompatible schema. Please run v2 schema migration"
            )

        self.connect()

        max_replication_slots: t.Optional[str] = self.pg_settings(
            "max_replication_slots"
        )
        try:
            if int(max_replication_slots) < 1:
                raise TypeError
        except TypeError:
            raise RuntimeError(
                "Ensure there is at least one replication slot defined "
                "by setting max_replication_slots = 1"
            )

        wal_level: t.Optional[str] = self.pg_settings("wal_level")
        if not wal_level or wal_level.lower() != "logical":
            raise RuntimeError(
                "Enable logical decoding by setting wal_level = logical"
            )

        if settings.REPLICATION_SLOT_CREATE_CHECK:
            self._can_create_replication_slot("_tmp_")

        rds_logical_replication: t.Optional[str] = self.pg_settings(
            "rds.logical_replication"
        )
        if (
            rds_logical_replication
            and rds_logical_replication.lower() == "off"
        ):
            raise RDSError("rds.logical_replication is not enabled")

        if self.index is None:
            raise ValueError("Index is missing for doc")

        # ensure we have run bootstrap and the replication slot exists
        if repl_slots and not self.replication_slots(self.__name):
            raise RuntimeError(
                f'Replication slot "{self.__name}" does not exist.\n'
                f'Make sure you have run the "bootstrap" command.'
            )

        # ensure the checkpoint dirpath is valid
        if not os.path.exists(settings.CHECKPOINT_PATH):
            raise RuntimeError(
                f"Ensure the checkpoint directory exists "
                f'"{settings.CHECKPOINT_PATH}" and is readable.'
            )

        if not os.access(settings.CHECKPOINT_PATH, os.W_OK | os.R_OK):
            raise RuntimeError(
                f'Ensure the checkpoint directory "{settings.CHECKPOINT_PATH}"'
                f" is read/writable"
            )

        self.tree.display()

        for node in self.tree.traverse_breadth_first():
            # ensure internal materialized view compatibility
            if MATERIALIZED_VIEW in self._materialized_views(node.schema):
                if MATERIALIZED_VIEW_COLUMNS != self.columns(
                    node.schema, MATERIALIZED_VIEW
                ):
                    raise RuntimeError(
                        f"Required materialized view columns not present on "
                        f"{MATERIALIZED_VIEW}. Please re-run bootstrap."
                    )

            if node.schema not in self.schemas:
                raise InvalidSchemaError(
                    f"Unknown schema name(s): {node.schema}"
                )

            # ensure all base tables have at least one primary_key
            for table in node.base_tables:
                model: sa.sql.Alias = self.models(table, node.schema)
                if not model.primary_keys:
                    raise PrimaryKeyNotFoundError(
                        f"No primary key(s) for base table: {table}"
                    )

    def analyze(self) -> None:
        for node in self.tree.traverse_breadth_first():
            if node.is_root:
                continue

            primary_keys: list = [
                str(primary_key.name) for primary_key in node.primary_keys
            ]

            foreign_keys: dict
            if node.relationship.throughs:
                through: Node = node.relationship.throughs[0]
                foreign_keys = self.query_builder.get_foreign_keys(
                    node,
                    through,
                )
            else:
                foreign_keys = self.query_builder.get_foreign_keys(
                    node.parent,
                    node,
                )

            columns: list
            for index in self.indices(node.table, node.schema):
                columns = foreign_keys.get(node.name, [])
                if set(columns).issubset(index.get("column_names", [])) or set(
                    columns
                ).issubset(primary_keys):
                    sys.stdout.write(
                        f'Found index "{index.get("name")}" for table '
                        f'"{node.table}" for columns: {columns}: OK \n'
                    )
                    break
            else:
                columns = foreign_keys.get(node.name, [])
                sys.stdout.write(
                    f'Missing index on table "{node.table}" for columns: '
                    f"{columns}\n"
                )
                query: str = sqlparse.format(
                    f'CREATE INDEX idx_{node.table}_{"_".join(columns)} ON '
                    f'{node.table} ({", ".join(columns)})',
                    reindent=True,
                    keyword_case="upper",
                )
                sys.stdout.write(f'Create one with: "\033[4m{query}\033[0m"\n')
                sys.stdout.write("-" * 80)
                sys.stdout.write("\n")
                sys.stdout.flush()

    def create_setting(self) -> None:
        """Create Elasticsearch/OpenSearch setting and mapping if required."""
        self.search_client._create_setting(
            self.index,
            self.tree,
            setting=self.setting,
            mapping=self.mapping,
            routing=self.routing,
        )

    def setup(self) -> None:
        """Create the database triggers and replication slot."""

        join_queries: bool = settings.JOIN_QUERIES
        self.teardown(drop_view=False)

        for schema in self.valid_schemas:
            self.create_function(schema)
            tables: t.Set = set()
            # tables with user defined foreign keys
            user_defined_fkey_tables: dict = {}

            for node in self.tree.traverse_breadth_first():
                if node.schema != schema:
                    continue
                tables |= set(
                    [through.table for through in node.relationship.throughs]
                )
                tables |= set([node.table])
                # we also need to bootstrap the base tables
                tables |= set(node.base_tables)

                # we want to get both the parent and the child keys here
                # even though only one of them is the foreign_key.
                # this is because we define both in the schema but
                # do not specify which table is the foreign key.
                columns: list = []
                if node.relationship.foreign_key.parent:
                    columns.extend(node.relationship.foreign_key.parent)
                if node.relationship.foreign_key.child:
                    columns.extend(node.relationship.foreign_key.child)
                if columns:
                    user_defined_fkey_tables.setdefault(node.table, set())
                    user_defined_fkey_tables[node.table] |= set(columns)
            if tables:
                self.create_view(
                    self.index, schema, tables, user_defined_fkey_tables
                )
                self.create_triggers(
                    schema, tables=tables, join_queries=join_queries
                )
        self.create_replication_slot(self.__name)

    def teardown(self, drop_view: bool = True) -> None:
        """Drop the database triggers and replication slot."""

        join_queries: bool = settings.JOIN_QUERIES

        try:
            os.unlink(self._checkpoint_file)
        except (OSError, FileNotFoundError):
            logger.warning(
                f"Checkpoint file not found: {self._checkpoint_file}"
            )

        self.redis.delete()

        for schema in self.schemas:
            tables: t.Set = set()
            for node in self.tree.traverse_breadth_first():
                tables |= set(
                    [through.table for through in node.relationship.throughs]
                )
                tables |= set([node.table])
                # we also need to teardown the base tables
                tables |= set(node.base_tables)
            self.drop_triggers(
                schema=schema, tables=tables, join_queries=join_queries
            )
            if drop_view:
                self.drop_view(schema)
                self.drop_function(schema)

        self.drop_replication_slot(self.__name)

    def get_doc_id(self, primary_keys: t.List[str], table: str) -> str:
        """
        Get the Elasticsearch/OpenSearch doc id from the primary keys.
        """  # noqa D200
        if not primary_keys:
            raise PrimaryKeyNotFoundError(
                f"No primary key found on table: {table}"
            )
        return f"{PRIMARY_KEY_DELIMITER}".join(map(str, primary_keys))

    def publish_to_kafka(self,
                         doc: dict,
                         txmin: t.Optional[int] = None,
                         txmax: t.Optional[int] = None,
                         ) -> None:

        doc_id = doc["_id"]
        transaction_id = txmin or txmax or self._checkpoint
        doc["_transaction_id"] = transaction_id

        jdoc = json.dumps(doc).encode('utf-8')
        doc_size = sys.getsizeof(jdoc)

        if doc_size > settings.KAFKA_MESSAGE_MAX_BYTES:
            logger.error(f"could not publish a document: {{\"id\": \"{doc_id}\", \"tx_id\": {transaction_id},\"size\": {doc_size} bytes\"}} is larger than the kafka message max bytes {settings.KAFKA_MESSAGE_MAX_BYTES}")
            return

        if doc_size > 1024 * 1024:
            logger.warning(f"document: {{\"id\": \"{doc_id}\", \"tx_id\": {transaction_id},\"size\": {doc_size} bytes\"}} is larger than 1MB")

        while True:
            try:
                self.kafka_producer.produce(topic=settings.KAFKA_TOPIC_NAME,
                                            key=str.encode(doc_id),
                                            value=jdoc)
                self.kafka_produced += 1
                if self.kafka_produced % settings.KAFKA_PRODUCER_CALLBACK_BATCH_SIZE == 0:
                    logger.debug(f"kafka producer: {self.kafka_produced} documents published to {settings.KAFKA_TOPIC_NAME} topic")
                    self.kafka_producer.poll(timeout=0.0)
                break

            except BufferError as berr:
                logger.warning(f"kafka producer queue is full {berr}, waiting for 1s")
                self.kafka_producer.poll(timeout=1.0)

            except:
                ## two logs in case a document is too large to be logged: to detect the problem
                logger.error(f"kafka producer could not publish the document id {doc_id} to {settings.KAFKA_TOPIC_NAME} topic")
                logger.error(f"document was not published: {doc} to {settings.KAFKA_TOPIC_NAME}")
                raise

    @exception
    def should_skip_event(self, event: dict) -> bool:
        """
        expects an event payload from postgres notification queue
        that has two keys: 'new' and 'old':

        Payload(
            ...
            old={'id': 1, 'foreign_1_id': 2, 'foreign_2_id': 12},
            new={'id': 4, 'foreign_1_id': 3, 'foreign_2_id': None},
        ),

        returns True if 'new' records are there
                but have None ids in them
                that are skippable as per settings.SKIP_NULL_KEYS
        """

        logger.debug(f"should_skip_event: validating event: {event}")

        if event['old'] is None and event['new'] is None and event['tg_op'] != 'TRUNCATE':
            logger.debug(f"should_skip_event: skipping event, event[\"old\"] and event[\"new\"] is set to None and tg_op is {event['tg_op']}")
            return True

        if event['indices'] is not None:
            # event['indices'] set to None when pgsync parsing replication slot
            if self.index in [event['indices']]:
                logger.debug(f"should_skip_event: skipping event, none of the event's index names \"{event['indices']}\" matches pgsync JSON schema name")
                return True

        if (event['schema'], event['table']) in self._schema_fields:
            if CHANGED_FIELDS in event and event[CHANGED_FIELDS] is not None:
                skip_status = True
                for column in event[CHANGED_FIELDS]:
                    if column in self._schema_fields[(event['schema'], event['table'])]:
                        skip_status = False
                        break
                if skip_status:
                    logger.debug(f"should_skip_event: skipping the event with these fields [{event[CHANGED_FIELDS]}] modified since they are not in the configured pgsync JSON schema for {event['schema']}.{event['table']} {self._schema_fields[(event['schema'], event['table'])]}")
                    return True
        else:
            logger.debug(f"should_skip_event: skipping event for {event['schema']}.{event['table']} as it's not in the configured pgsync JSON schema")
            return True

        new = event['new']
        if new:
            empty_keys = {i for i in new if new[i]==None}

            # find intersection b/w empty_keys and settings.SKIP_NULL_KEYS list
            should_skip = [value for value in empty_keys if value in settings.SKIP_NULL_KEYS]

            if not should_skip:   # if empty list, which means no keys are empty OR empty keys are not in settings.SKIP_NULL_KEYS
                if empty_keys:
                    logger.info(f"should_skip_event: detected keys with empty values {empty_keys}, but not skipping this event because these keys are not in settings.SKIP_NULL_KEYS which is currently set to {settings.SKIP_NULL_KEYS}")
                return False
            else:                 # if there is at least one key that is in settings.SKIP_NULL_KEYS
                logger.debug(f"should_skip_event: skipping event {event} as it has empty {should_skip} keys that are in settings.SKIP_NULL_KEYS {settings.SKIP_NULL_KEYS}")
                return True       # we will return true, which means these record will be skipped

        return False

    def logical_slot_changes(
        self,
        txmin: t.Optional[int] = None,
        txmax: t.Optional[int] = None,
        upto_nchanges: t.Optional[int] = None,
    ) -> None:
        """
        Process changes from the db logical replication logs.

        Here, we are grouping all rows of the same table and tg_op
        and processing them as a group in bulk.
        This is more efficient.
        e.g [
            {'tg_op': INSERT, 'table': A, ...},
            {'tg_op': INSERT, 'table': A, ...},
            {'tg_op': INSERT, 'table': A, ...},
            {'tg_op': DELETE, 'table': A, ...},
            {'tg_op': DELETE, 'table': A, ...},
            {'tg_op': INSERT, 'table': A, ...},
            {'tg_op': INSERT, 'table': A, ...},
        ]

        We will have 3 groups being synced together in one execution
        First 3 INSERT, Next 2 DELETE and then the next 2 INSERT.
        Perhaps this could be improved but this is the best approach so far.

        TODO: We can also process all INSERTS together and rearrange
        them as done below
        """
        # minimize the tmp file disk usage when calling
        # PG_LOGICAL_SLOT_PEEK_CHANGES and PG_LOGICAL_SLOT_GET_CHANGES
        # by limiting to a smaller batch size.
        offset: int = 0
        total: int = 0
        limit: int = settings.LOGICAL_SLOT_CHUNK_SIZE
        count: int = self.logical_slot_count_changes(
            self.__name,
            txmin=txmin,
            txmax=txmax,
            upto_nchanges=upto_nchanges,
        )

        while True:
            changes: int = self.logical_slot_peek_changes(
                self.__name,
                txmin=txmin,
                txmax=txmax,
                upto_nchanges=upto_nchanges,
                limit=limit,
                offset=offset,
            )
            if not changes or total > count:
                break

            rows: list = []
            for row in changes:
                if re.search(r"^BEGIN", row.data) or re.search(
                    r"^COMMIT", row.data
                ):
                    continue
                rows.append(row)

            payloads: t.List[Payload] = []
            for i, row in enumerate(rows):
                logger.debug(f"txid: {row.xid}")
                logger.debug(f"data: {row.data}")
                # TODO: optimize this so we are not parsing the same row twice
                try:
                    payload: Payload = self.parse_logical_slot(row.data)
                    logger.debug(f"logical_slot_changes: parsed payload {payload}")

                except Exception as e:
                    logger.exception(
                        f"Error parsing row: {e}\nRow data: {row.data}"
                    )
                    raise

                if not self.should_skip_event(payload.to_slot()):
                    payloads.append(payload)

                    j: int = i + 1
                    if j < len(rows):
                        try:
                            payload2: Payload = self.parse_logical_slot(
                                rows[j].data
                            )
                        except Exception as e:
                            logger.exception(
                                f"Error parsing row: {e}\nRow data: {rows[j].data}"
                            )
                            raise

                        if (
                            payload.tg_op != payload2.tg_op
                            or payload.table != payload2.table
                        ):
                            self.search_client.bulk(
                                self.index, self._payloads(payloads)
                            )
                            payloads: list = []
                    elif j == len(rows):
                        self.search_client.bulk(
                            self.index, self._payloads(payloads)
                        )
                        payloads: list = []
                else:
                    self.count["skip_xlog"] += 1

            logger.debug(f"logical_slot_changes: pulling logical slot changes: txmin: {txmin}, txmax: {txmax}, upto_nchanges: {upto_nchanges}, limit: {limit}, offset: {offset}")

            self.logical_slot_get_changes(
                self.__name,
                txmin=txmin,
                txmax=txmax,
                upto_nchanges=upto_nchanges,
                limit=limit,
                offset=offset,
            )
            logger.debug(f"logical_slot_changes: pulled logical slot changes")
            offset += limit
            total += len(changes)
            self.count["xlog"] += len(rows)

    def _root_primary_key_resolver(
        self, node: Node, payload: Payload, filters: list
    ) -> list:
        fields: dict = defaultdict(list)
        primary_values: list = [
            payload.data[key] for key in node.model.primary_keys
        ]
        primary_fields: dict = dict(
            zip(node.model.primary_keys, primary_values)
        )
        for key, value in primary_fields.items():
            fields[key].append(value)
        for doc_id in self.search_client._search(
            self.index, node.table, fields
        ):
            where: dict = {}
            params: dict = doc_id.split(PRIMARY_KEY_DELIMITER)
            for i, key in enumerate(self.tree.root.model.primary_keys):
                where[key] = params[i]
            filters.append(where)

        return filters

    def _root_foreign_key_resolver(
        self, node: Node, payload: Payload, foreign_keys: dict, filters: list
    ) -> list:
        """
        Foreign key resolver logic:

        This resolver handles n-tiers relationships (n > 3) where we
        insert/update a new leaf node.
        For the node's parent, get the primary keys values from the
        incoming payload.
        Lookup this value in the meta section of Elasticsearch/OpenSearch
        Then get the root node returned and re-sync that root record.
        Essentially, we want to lookup the root node affected by
        our insert/update operation and sync the tree branch for that root.
        """
        fields: dict = defaultdict(list)
        foreign_values: list = [
            payload.new.get(key) for key in foreign_keys[node.name]
        ]
        for key in [key.name for key in node.primary_keys]:
            for value in foreign_values:
                if value:
                    fields[key].append(value)
        # TODO: we should combine this with the filter above
        # so we only hit Elasticsearch/OpenSearch once
        for doc_id in self.search_client._search(
            self.index,
            node.parent.table,
            fields,
        ):
            where: dict = {}
            params: dict = doc_id.split(PRIMARY_KEY_DELIMITER)
            for i, key in enumerate(self.tree.root.model.primary_keys):
                where[key] = params[i]
            filters.append(where)

        return filters

    def _through_node_resolver(
        self, node: Node, payload: Payload, filters: list
    ) -> list:
        """Handle where node is a through table with a direct references to
        root
        """
        foreign_key_constraint = payload.foreign_key_constraint(node.model)
        if self.tree.root.name in foreign_key_constraint:
            filters.append(
                {
                    foreign_key_constraint[self.tree.root.name][
                        "remote"
                    ]: foreign_key_constraint[self.tree.root.name]["value"]
                }
            )
        return filters

    def _insert_op(
        self, node: Node, filters: dict, payloads: t.List[Payload]
    ) -> dict:
        if node.table in self.tree.tables:
            if node.is_root:
                for payload in payloads:
                    primary_values = [
                        payload.data[key]
                        for key in self.tree.root.model.primary_keys
                    ]
                    primary_fields = dict(
                        zip(self.tree.root.model.primary_keys, primary_values)
                    )
                    filters[node.table].append(
                        {key: value for key, value in primary_fields.items()}
                    )

            else:
                if not node.parent:
                    logger.exception(
                        f"Could not get parent from node: {node.name}"
                    )
                    raise

                try:
                    foreign_keys = self.query_builder.get_foreign_keys(
                        node.parent,
                        node,
                    )
                except ForeignKeyError:
                    foreign_keys = self.query_builder._get_foreign_keys(
                        node.parent,
                        node,
                    )

                _filters: list = []
                for payload in payloads:
                    for node_key in foreign_keys[node.name]:
                        for parent_key in foreign_keys[node.parent.name]:
                            if node_key == parent_key:
                                filters[node.parent.table].append(
                                    {parent_key: payload.data[node_key]}
                                )

                    _filters = self._root_foreign_key_resolver(
                        node, payload, foreign_keys, _filters
                    )

                    # through table with a direct references to root
                    if not _filters:
                        _filters = self._through_node_resolver(
                            node, payload, _filters
                        )

                if _filters:
                    filters[self.tree.root.table].extend(_filters)

        else:
            # handle case where we insert into a through table
            # set the parent as the new entity that has changed
            foreign_keys = self.query_builder.get_foreign_keys(
                node.parent,
                node,
            )

            for payload in payloads:
                for i, key in enumerate(foreign_keys[node.name]):
                    filters[node.parent.table].append(
                        {foreign_keys[node.parent.name][i]: payload.data[key]}
                    )

        return filters

    def _update_op(
        self,
        node: Node,
        filters: dict,
        payloads: t.List[dict],
    ) -> dict:
        if node.is_root:
            # Here, we are performing two operations:
            # 1) Build a filter to sync the updated record(s)
            # 2) Delete the old record(s) in Elasticsearch/OpenSearch if the
            #    primary key has changed
            #   2.1) This is crucial otherwise we can have the old and new
            #        doc in Elasticsearch/OpenSearch at the same time
            docs: list = []
            for payload in payloads:
                primary_values: list = [
                    payload.data[key] for key in node.model.primary_keys
                ]
                primary_fields: dict = dict(
                    zip(node.model.primary_keys, primary_values)
                )
                filters[node.table].append(
                    {key: value for key, value in primary_fields.items()}
                )

                old_values: list = []
                for key in self.tree.root.model.primary_keys:
                    if key in payload.old.keys():
                        old_values.append(payload.old[key])

                new_values = [
                    payload.new[key]
                    for key in self.tree.root.model.primary_keys
                ]

                if (
                    len(old_values) == len(new_values)
                    and old_values != new_values
                ):
                    doc: dict = {
                        "_id": self.get_doc_id(
                            old_values, self.tree.root.table
                        ),
                        "_index": self.index,
                        "_op_type": "delete",
                    }
                    if self.routing:
                        doc["_routing"] = old_values[self.routing]
                    if (
                        self.search_client.major_version < 7
                        and not self.search_client.is_opensearch
                    ):
                        doc["_type"] = "_doc"
                    docs.append(doc)

            if docs:
                self.search_client.bulk(self.index, docs)

        else:
            # update the child tables
            for payload in payloads:
                _filters: list = []
                _filters = self._root_primary_key_resolver(
                    node, payload, _filters
                )
                # also handle foreign_keys
                if node.parent:
                    try:
                        foreign_keys = self.query_builder.get_foreign_keys(
                            node.parent,
                            node,
                        )
                    except ForeignKeyError:
                        foreign_keys = self.query_builder._get_foreign_keys(
                            node.parent,
                            node,
                        )

                    _filters = self._root_foreign_key_resolver(
                        node, payload, foreign_keys, _filters
                    )

                if _filters:
                    filters[self.tree.root.table].extend(_filters)

        return filters

    def _delete_op(
        self, node: Node, filters: dict, payloads: t.List[dict]
    ) -> dict:
        # when deleting a root node, just delete the doc in
        # Elasticsearch/OpenSearch
        if node.is_root:
            docs: list = []
            for payload in payloads:
                primary_values: list = [
                    payload.data[key]
                    for key in self.tree.root.model.primary_keys
                ]
                doc: dict = {
                    "_id": self.get_doc_id(
                        primary_values, self.tree.root.table
                    ),
                    "_index": self.index,
                    "_op_type": "delete",
                }
                if self.routing:
                    doc["_routing"] = payload.data[self.routing]
                if (
                    self.search_client.major_version < 7
                    and not self.search_client.is_opensearch
                ):
                    doc["_type"] = "_doc"
                docs.append(doc)
            if docs:
                raise_on_exception: t.Optional[bool] = (
                    False if settings.USE_ASYNC else None
                )
                raise_on_error: t.Optional[bool] = (
                    False if settings.USE_ASYNC else None
                )
                self.search_client.bulk(
                    self.index,
                    docs,
                    raise_on_exception=raise_on_exception,
                    raise_on_error=raise_on_error,
                )

        else:
            # when deleting the child node, find the doc _id where
            # the child keys match in private, then get the root doc_id and
            # re-sync the child tables
            for payload in payloads:
                _filters: list = []
                _filters = self._root_primary_key_resolver(
                    node, payload, _filters
                )
                if _filters:
                    filters[self.tree.root.table].extend(_filters)

        return filters

    def _truncate_op(self, node: Node, filters: dict) -> dict:
        if node.is_root:
            docs: list = []
            for doc_id in self.search_client._search(self.index, node.table):
                doc: dict = {
                    "_id": doc_id,
                    "_index": self.index,
                    "_op_type": "delete",
                }
                if (
                    self.search_client.major_version < 7
                    and not self.search_client.is_opensearch
                ):
                    doc["_type"] = "_doc"
                docs.append(doc)
            if docs:
                self.search_client.bulk(self.index, docs)

        else:
            _filters: list = []
            for doc_id in self.search_client._search(self.index, node.table):
                where: dict = {}
                params = doc_id.split(PRIMARY_KEY_DELIMITER)
                for i, key in enumerate(self.tree.root.model.primary_keys):
                    where[key] = params[i]
                _filters.append(where)
            if _filters:
                filters[self.tree.root.table].extend(_filters)

        return filters

    def _payloads(self, payloads: t.List[Payload]) -> None:
        """
        The "payloads" is a list of payload operations to process together.

        The basic assumption is that all payloads in the list have the
        same tg_op and table name.

        e.g:
        [
            Payload(
                tg_op='INSERT',
                table='book',
                old={'id': 1},
                new={'id': 4},
            ),
            Payload(
                tg_op='INSERT',
                table='book',
                old={'id': 2},
                new={'id': 5},
            ),
            Payload(
                tg_op='INSERT',
                table='book',
                old={'id': 3},
                new={'id': 6},
            ),
            ...
        ]

        """
        payload: Payload = payloads[0]
        if payload.tg_op not in TG_OP:
            logger.exception(f"Unknown tg_op {payload.tg_op}")
            raise InvalidTGOPError(f"Unknown tg_op {payload.tg_op}")

        # we might receive an event triggered for a table
        # that is not in the tree node.
        # e.g a through table which we need to react to.
        # in this case, we find the parent of the through
        # table and force a re-sync.
        if payload.table not in self.tree.tables:
            return

        node: Node = self.tree.get_node(payload.table, payload.schema)

        logger.debug(f"about to sync changes from table: {node.name}, changes: {payloads}")

        for payload in payloads:
            # this is only required for the non truncate tg_ops
            if payload.data:
                if not set(node.model.primary_keys).issubset(
                    set(payload.data.keys())
                ):
                    logger.exception(
                        f"Primary keys {node.model.primary_keys} not subset "
                        f"of payload data {payload.data.keys()} for table "
                        f"{payload.schema}.{payload.table}"
                    )
                    raise

        logger.debug(f"tg_op: {payload.tg_op} table: {node.name}")

        filters: dict = {
            node.table: [],
            self.tree.root.table: [],
        }
        if not node.is_root:
            filters[node.parent.table] = []

        if payload.tg_op == INSERT:
            filters = self._insert_op(
                node,
                filters,
                payloads,
            )

        if payload.tg_op == UPDATE:
            filters = self._update_op(
                node,
                filters,
                payloads,
            )

        if payload.tg_op == DELETE:
            filters = self._delete_op(
                node,
                filters,
                payloads,
            )

        if payload.tg_op == TRUNCATE:
            filters = self._truncate_op(node, filters)

        # If there are no filters, then don't execute the sync query
        # otherwise we would end up performing a full query
        # and sync the entire db!
        if any(filters.values()):
            """
            Filters are applied when an insert, update or delete operation
            occurs. For a large table update, this normally results
            in a large SQL query with multiple OR clauses.

            Filters is a dict of tables where each key is a list of id's
            {
                'city': [
                    {'id': '1'},
                    {'id': '4'},
                    {'id': '5'},
                ],
                'book': [
                    {'id': '1'},
                    {'id': '2'},
                    {'id': '7'},
                    ...
                ]
            }
            """
            for l1 in chunks(
                filters.get(self.tree.root.table), settings.FILTER_CHUNK_SIZE
            ):
                if filters.get(node.table):
                    for l2 in chunks(
                        filters.get(node.table), settings.FILTER_CHUNK_SIZE
                    ):
                        if not node.is_root and filters.get(node.parent.table):
                            for l3 in chunks(
                                filters.get(node.parent.table),
                                settings.FILTER_CHUNK_SIZE,
                            ):
                                yield from self.sync(
                                    filters={
                                        self.tree.root.table: l1,
                                        node.table: l2,
                                        node.parent.table: l3,
                                    },
                                )
                        else:
                            yield from self.sync(
                                filters={
                                    self.tree.root.table: l1,
                                    node.table: l2,
                                },
                            )
                else:
                    yield from self.sync(
                        filters={self.tree.root.table: l1},
                    )

    def sync(
        self,
        filters: t.Optional[dict] = None,
        txmin: t.Optional[int] = None,
        txmax: t.Optional[int] = None,
        ctid: t.Optional[dict] = None,
    ) -> t.Generator:
        """
        Synchronizes data from PostgreSQL to Elasticsearch.

        Args:
            filters (Optional[dict]): A dictionary of filters to apply to the data.
            txmin (Optional[int]): The minimum transaction ID to include in the synchronization.
            txmax (Optional[int]): The maximum transaction ID to include in the synchronization.
            ctid (Optional[dict]): A dictionary of ctid values to include in the synchronization.

        Yields:
            dict: A dictionary representing a doc to be indexed in Elasticsearch.
        """
        self.query_builder.isouter = True
        self.query_builder.from_obj = None

        for node in self.tree.traverse_post_order():
            node._subquery = None
            node._filters = []
            node.setup()

            try:
                self.query_builder.build_queries(
                    node, filters=filters, txmin=txmin, txmax=txmax, ctid=ctid
                )
            except Exception as e:
                logger.exception(f"Exception {e}")
                raise

        if self.verbose:
            compiled_query(node._subquery, "Query")

        count: int = self.fetchcount(node._subquery)

        logger.debug(f"sync started: {count} events to sync")

        with click.progressbar(
            length=count,
            show_pos=True,
            show_percent=True,
            show_eta=True,
            fill_char="=",
            empty_char="-",
            width=50,
        ) as bar:
            for i, (keys, row, primary_keys) in enumerate(
                self.fetchmany(node._subquery)
            ):
                bar.update(1)

                row: dict = Transform.transform(row, self.nodes)

                row[META] = Transform.get_primary_keys(keys)

                if i % 100 == 0:
                    logger.debug(f"synced {i} events")

                if self.verbose:
                    print(f"{(i+1)})")
                    print(f"pkeys: {primary_keys}")
                    pprint.pprint(row)
                    print("-" * 10)

                doc: dict = {
                    "_id": self.get_doc_id(primary_keys, node.table),
                    "_index": self.index,
                    "_source": row,
                }

                if self.routing:
                    doc["_routing"] = row[self.routing]

                if (
                    self.search_client.major_version < 7
                    and not self.search_client.is_opensearch
                ):
                    doc["_type"] = "_doc"

                if self._plugins:
                    doc = next(self._plugins.transform([doc]))
                    if not doc:
                        continue

                if self.pipeline:
                    doc["pipeline"] = self.pipeline

                if settings.KAFKA_ENABLED and not self._snapshot:
                    self.publish_to_kafka(doc, txmin, txmax)

                yield doc

    @property
    def checkpoint(self) -> int:
        """
        Gets the current checkpoint value.

        :return: The current checkpoint value.
        :rtype: int
        """
        if os.path.exists(self._checkpoint_file):
            with open(self._checkpoint_file, "r") as fp:
                self._checkpoint: int = int(fp.read().split()[0])
        return self._checkpoint

    @checkpoint.setter
    def checkpoint(self, value: t.Optional[str] = None) -> None:
        """
        Sets the checkpoint value.

        :param value: The new checkpoint value.
        :type value: Optional[str]
        :raises ValueError: If the value is None.
        """
        if value is None:
            raise ValueError("Cannot assign a None value to checkpoint")
        with open(self._checkpoint_file, "w+") as fp:
            fp.write(f"{value}\n")
        self._checkpoint: int = value

    def _poll_redis(self) -> None:
        payloads: list = self.redis.pop()
        if payloads:
            logger.debug(f"_poll_redis: {payloads}")
            self.count["redis"] += len(payloads)
            self.refresh_views()
            self.on_publish(
                list(map(lambda payload: Payload(**payload), payloads))
            )
        time.sleep(settings.REDIS_POLL_INTERVAL)

    @threaded
    @exception
    def poll_redis(self) -> None:
        """Consumer which polls Redis continuously."""
        while True:
            self._poll_redis()

    async def _async_poll_redis(self) -> None:
        payloads: list = self.redis.pop()
        if payloads:
            logger.debug(f"_async_poll_redis: {payloads}")
            self.count["redis"] += len(payloads)
            await self.async_refresh_views()
            await self.async_on_publish(
                list(map(lambda payload: Payload(**payload), payloads))
            )
        await asyncio.sleep(settings.REDIS_POLL_INTERVAL)

    @exception
    async def async_poll_redis(self) -> None:
        """Consumer which polls Redis continuously."""
        while True:
            await self._async_poll_redis()

    @threaded
    @exception
    def poll_db(self) -> None:
        """
        Producer which polls Postgres continuously.

        Receive a notification message from the channel we are listening on
        """
        conn = self.engine.connect().connection
        conn.set_isolation_level(ISOLATION_LEVEL_AUTOCOMMIT)
        cursor = conn.cursor()
        cursor.execute(f'LISTEN "{self.database}"')
        logger.debug(
            f'Listening to notifications on channel "{self.database}"'
        )
        payloads: list = []

        while True:
            # NB: consider reducing POLL_TIMEOUT to increase throughput
            if select.select([conn], [], [], settings.POLL_TIMEOUT) == (
                [],
                [],
                [],
            ):
                # Catch any hanging items from the last poll
                if payloads:
                    self.redis.push(payloads)
                    payloads = []
                continue

            try:
                conn.poll()
            except OperationalError as e:
                logger.fatal(f"OperationalError: {e}")
                os._exit(-1)

            while conn.notifies:
                if len(payloads) >= settings.REDIS_WRITE_CHUNK_SIZE:
                    self.redis.push(payloads)
                    payloads = []
                notification: t.AnyStr = conn.notifies.pop(0)
                self.count['notifications'].increment()
                if notification.channel == self.database:
                    payload = json.loads(notification.payload)
                    if not self.should_skip_event(payload):
                        if CHANGED_FIELDS in payload:
                            del payload[CHANGED_FIELDS]
                        payloads.append(payload)
                        logger.debug(f"added to payloads from database: {payload}")
                        self.count["db"] += 1
                    else:
                        self.count["skip_redis"] += 1

    @exception
    def async_poll_db(self) -> None:
        """
        Producer which polls Postgres continuously.

        Receive a notification message from the channel we are listening on
        """
        try:
            self.conn.poll()
        except OperationalError as e:
            logger.fatal(f"OperationalError: {e}")
            os._exit(-1)

        while self.conn.notifies:
            notification: t.AnyStr = self.conn.notifies.pop(0)
            self.count['notifications'].increment()
            if notification.channel == self.database:
                payload = json.loads(notification.payload)
                if not self.should_skip_event(payload):
                    if CHANGED_FIELDS in payload:
                        del payload[CHANGED_FIELDS]
                    self.redis.push([payload])
                    logger.debug(f"pushed_to_redis: {payload}")
                    self.count["db"] += 1
                else:
                    self.count["skip_redis"] += 1

    def refresh_views(self) -> None:
        self._refresh_views()

    async def async_refresh_views(self) -> None:
        self._refresh_views()

    def _refresh_views(self) -> None:
        for node in self.tree.traverse_breadth_first():
            if node.table in self.views(node.schema):
                if node.table in self._materialized_views(node.schema):
                    self.refresh_view(node.table, node.schema)

    def on_publish(self, payloads: t.List[Payload]) -> None:
        self._on_publish(payloads)

    async def async_on_publish(self, payloads: t.List[Payload]) -> None:
        self._on_publish(payloads)

    def _on_publish(self, payloads: t.List[Payload]) -> None:
        """
        Redis publish event handler.

        This is triggered by poll_redis.
        It is called when an event is received from Redis.
        Deserialize the payload from Redis and sync to Elasticsearch/OpenSearch
        """
        # this is used for the views.
        # we substitute the views for the base table here
        for i, payload in enumerate(payloads):
            for node in self.tree.traverse_breadth_first():
                if payload.table in node.base_tables:
                    payloads[i].table = node.table

        logger.debug(f"on_publish len {len(payloads)}")
        # Safe inserts are insert operations that can be performed in any order
        # Optimize the safe INSERTS
        # TODO repeat this for the other place too
        # if all payload operations are INSERTS
        if set(map(lambda x: x.tg_op, payloads)) == set([INSERT]):
            _payloads: dict = defaultdict(list)

            for payload in payloads:
                _payloads[payload.table].append(payload)

            for _payload in _payloads.values():
                self.search_client.bulk(self.index, self._payloads(_payload))

        else:
            _payloads: t.List[Payload] = []
            for i, payload in enumerate(payloads):
                _payloads.append(payload)
                j: int = i + 1
                if j < len(payloads):
                    payload2 = payloads[j]
                    if (
                        payload.tg_op != payload2.tg_op
                        or payload.table != payload2.table
                    ):
                        self.search_client.bulk(
                            self.index, self._payloads(_payloads)
                        )
                        _payloads = []
                elif j == len(payloads):
                    self.search_client.bulk(
                        self.index, self._payloads(_payloads)
                    )
                    _payloads: list = []

        txids: t.Set = set(map(lambda x: x.xmin, payloads))
        # for truncate, tg_op txids is None so skip setting the checkpoint
        if txids != set([None]):
            self.checkpoint: int = min(min(txids), self.txid_current) - 1

    def pull(self) -> None:
        """Pull data from db."""
        txmin: int = self.checkpoint
        txmax: int = self.txid_current
        logger.debug(f"pulling events from database from txmin: {txmin} to txmax: {txmax}")
        # forward pass sync
        self.search_client.bulk(
            self.index, self.sync(txmin=txmin, txmax=txmax)
        )
        logger.debug(f"pulled initial set of events from the database")
        if not self._snapshot:
            # now sync up to txmax to capture everything we may have missed
            self.logical_slot_changes(txmin=txmin, txmax=txmax, upto_nchanges=None)
            self.checkpoint: int = txmax or self.txid_current
            self._truncate = True


    @threaded
    @exception
    def truncate_slots(self) -> None:
        """Truncate the logical replication slot."""
        while True:
            self._truncate_slots()
            time.sleep(settings.REPLICATION_SLOT_CLEANUP_INTERVAL)

    @exception
    async def async_truncate_slots(self) -> None:
        while True:
            self._truncate_slots()
            await asyncio.sleep(settings.REPLICATION_SLOT_CLEANUP_INTERVAL)

    def _truncate_slots(self) -> None:
        if self._truncate:
            logger.debug(f"Truncating replication slot: {self.__name}")
            self.logical_slot_get_changes(self.__name, upto_nchanges=None)

    @threaded
    @exception
    def status(self) -> None:
        while True:
            self._status(label="Sync")
            time.sleep(settings.LOG_INTERVAL)

    @exception
    async def async_status(self) -> None:
        while True:
            self._status(label="Async")
            await asyncio.sleep(settings.LOG_INTERVAL)

    def _status(self, label: str) -> None:
        sys.stdout.write(
            f"{now()}: {label} {self.database}:{self.index} "
            f"Xlog: [{self.count['xlog']:,}] => "
            f"Db: [{self.count['db']:,}] => "
            f"Redis: [{self.redis.qsize:,}] => "
            f"{self.search_client.name}: [{self.search_client.doc_count:,}] => "
            f"skip-Xlog: [{self.count['skip_xlog']:,}] => "
            f"skip-Redis: [{self.count['skip_redis']:,}] => "
            f"Events: [{self.count['notifications'].value():,}]"
            f"\n"
        )
        sys.stdout.flush()

    def receive(self) -> None:
        """
        Receive events from db.

        NB: pulls as well as receives in order to avoid missing data.

        1. Buffer all ongoing changes from db to Redis.
        2. Pull everything so far and also replay replication logs.
        3. Consume all changes from Redis.
        """
        if settings.USE_ASYNC:
            self._conn = self.engine.connect().connection
            self._conn.set_isolation_level(ISOLATION_LEVEL_AUTOCOMMIT)
            cursor = self.conn.cursor()
            cursor.execute(f'LISTEN "{self.database}"')
            event_loop = asyncio.get_event_loop()
            event_loop.add_reader(self.conn, self.async_poll_db)
            tasks: list = [
                event_loop.create_task(self.async_poll_redis()),
                event_loop.create_task(self.async_truncate_slots()),
                event_loop.create_task(self.async_status()),
            ]
            event_loop.run_until_complete(asyncio.wait(tasks))
            event_loop.close()

        else:
            # sync up to and produce items in the Redis cache
            if self.producer:
                self.poll_db()
                # sync up to current transaction_id
                self.pull()

            # start a background worker consumer thread to
            # poll Redis and populate Elasticsearch/OpenSearch
            if self.consumer:
                for _ in range(self.num_workers):
                    self.poll_redis()

            # start a background worker thread to cleanup the replication slot
            self.truncate_slots()
            # start a background worker thread to show status
            self.status()


@click.command()
@click.option(
    "--config",
    "-c",
    help="Schema config",
    type=click.Path(exists=True),
)
@click.option(
    "--daemon",
    "-d",
    is_flag=True,
    help="Run as a daemon (Incompatible with --polling)",
    cls=MutuallyExclusiveOption,
    mutually_exclusive=["polling"],
)
@click.option(
    "--producer",
    is_flag=True,
    default=None,
    help="Run as a producer only",
    cls=MutuallyExclusiveOption,
    mutually_exclusive=["consumer"],
)
@click.option(
    "--consumer",
    is_flag=True,
    help="Run as a consumer only",
    default=None,
    cls=MutuallyExclusiveOption,
    mutually_exclusive=["producer"],
)
@click.option(
    "--polling",
    is_flag=True,
    help="Polling mode (Incompatible with -d)",
    cls=MutuallyExclusiveOption,
    mutually_exclusive=["daemon"],
)
@click.option(
    "--snapshot",
    is_flag=True,
    help="Snapshot mode (Incompatible with -d)",
    cls=MutuallyExclusiveOption,
    mutually_exclusive=["daemon"],
)
@click.option("--host", "-h", help="PG_HOST override")
@click.option("--password", is_flag=True, help="Prompt for database password")
@click.option("--port", "-p", help="PG_PORT override", type=int)
@click.option(
    "--sslmode",
    help="PG_SSLMODE override",
    type=click.Choice(
        [
            "allow",
            "disable",
            "prefer",
            "require",
            "verify-ca",
            "verify-full",
        ],
        case_sensitive=False,
    ),
)
@click.option(
    "--sslrootcert",
    help="PG_SSLROOTCERT override",
    type=click.Path(exists=True),
)
@click.option("--user", "-u", help="PG_USER override")
@click.option(
    "--verbose",
    "-v",
    is_flag=True,
    default=False,
    help="Turn on verbosity",
)
@click.option(
    "--version",
    is_flag=True,
    default=False,
    help="Show version info",
)
@click.option(
    "--analyze",
    "-a",
    is_flag=True,
    default=False,
    help="Analyse database",
    cls=MutuallyExclusiveOption,
    mutually_exclusive=["daemon", "polling"],
)
@click.option(
    "--num_workers",
    "-n",
    help="Number of workers to spawn for handling events",
    type=int,
    default=settings.NUM_WORKERS,
)
def main(
    config,
    daemon,
    host,
    password,
    port,
    sslmode,
    sslrootcert,
    user,
    verbose,
    version,
    analyze,
    num_workers,
    polling,
    snapshot,
    producer,
    consumer,
):
    """Main application syncer."""
    if version:
        sys.stdout.write(f"Version: {__version__}\n")
        return

    kwargs: dict = {
        "user": user,
        "host": host,
        "port": port,
        "sslmode": sslmode,
        "sslrootcert": sslrootcert,
    }
    if password:
        kwargs["password"] = click.prompt(
            "Password",
            type=str,
            hide_input=True,
        )
    kwargs: dict = {
        key: value for key, value in kwargs.items() if value is not None
    }

    config: str = get_config(config)

    show_settings(config)

    if producer:
        consumer = False
    elif consumer:
        producer = False
    else:
        consumer = producer = True

    with Timer():
        if analyze:
            for doc in config_loader(config):
                sync: Sync = Sync(doc, verbose=verbose, **kwargs)
                sync.analyze()

        elif polling:
            while True:
                for doc in config_loader(config):
                    sync: Sync = Sync(doc, verbose=verbose, **kwargs)
                    sync.pull()
                time.sleep(settings.POLL_INTERVAL)

        elif snapshot:
            for doc in config_loader(config):
                sync: Sync = Sync(doc, verbose=verbose, snapshot=True, **kwargs)
                sync.pull()

        else:
            for doc in config_loader(config):
                sync: Sync = Sync(
                    doc,
                    verbose=verbose,
                    num_workers=num_workers,
                    producer=producer,
                    consumer=consumer,
                    **kwargs,
                )
                sync.pull()
                if daemon:
                    sync.receive()


if __name__ == "__main__":
    main()<|MERGE_RESOLUTION|>--- conflicted
+++ resolved
@@ -114,10 +114,9 @@
         if self.plugins:
             logger.debug(f"plugins available for transformations are {self.plugins}")
             self._plugins: Plugins = Plugins("plugins", self.plugins)
-<<<<<<< HEAD
 #         self.query_builder: QueryBuilder = QueryBuilder(verbose=verbose)
         self.query_builder: QueryBuilder = QueryBuilder(verbose=True)
-        self.count: dict = dict(xlog=0, db=0, redis=0)
+        self.count: dict = dict(xlog=0, db=0, redis=0, skip_redis=0, skip_xlog=0, notifications=Counter())
         self._schema_fields: t.Dict[set] = {}
         self.valid_tables = {}
         self.valid_schemas = {}
@@ -135,24 +134,6 @@
     
             self.valid_tables = {(node.schema, node.table) for node in self.tree.traverse_breadth_first()}
             self.valid_schemas = {schema for schema, _ in self.valid_tables}
-=======
-        self.query_builder: QueryBuilder = QueryBuilder(verbose=verbose)
-        self.count: dict = dict(xlog=0, db=0, redis=0, skip_redis=0, skip_xlog=0, notifications=Counter())
-
-        self._schema_fields: t.Dict[set] = {}
-        for node in self.tree.traverse_post_order():
-            key: t.Tuple[str, str] = (node.schema, node.table)
-            column_names = {str(column) for column in node.columns if isinstance(column, str)}
-            if key in self._schema_fields:
-                self._schema_fields[key].union(column_names)
-            else:
-                self._schema_fields[key] = column_names
-
-        logger.info(f"configured custom pgsync schema attributes: {self._schema_fields}")
-
-        self.valid_tables = {(node.schema, node.table) for node in self.tree.traverse_breadth_first()}
-        self.valid_schemas = {schema for schema, _ in self.valid_tables}
->>>>>>> addfcee1
 
             logger.info(f"valid tables as per pgsync schema: {self.valid_tables}")
             logger.info(f"valid schemas as per pgsync schema: {self.valid_schemas}")
