"""Sync module."""

import asyncio
import json
import logging
import os
import pprint
import re
import select
import sys
import time
import typing as t
from collections import defaultdict

import click
import sqlalchemy as sa
import sqlparse
from psycopg2 import OperationalError
from psycopg2.extensions import ISOLATION_LEVEL_AUTOCOMMIT

from . import __version__, settings
from .base import Base, Payload
from .constants import (
    DELETE,
    INSERT,
    MATERIALIZED_VIEW,
    MATERIALIZED_VIEW_COLUMNS,
    META,
    PRIMARY_KEY_DELIMITER,
    TG_OP,
    TRUNCATE,
    UPDATE,
    CHANGED_FIELDS,
)
from .exc import (
    ForeignKeyError,
    InvalidSchemaError,
    InvalidTGOPError,
    PrimaryKeyNotFoundError,
    RDSError,
    SchemaError,
)
from .node import Node, Tree
from .plugin import Plugins
from .querybuilder import QueryBuilder
from .redisqueue import RedisQueue
from .search_client import SearchClient
from .singleton import Singleton
from .transform import Transform
from .utils import (
    now,
    chunks,
    compiled_query,
    config_loader,
    exception,
    get_config,
    MutuallyExclusiveOption,
    show_settings,
    threaded,
    Timer,
)
from confluent_kafka import Producer

logger = logging.getLogger(__name__)


class Sync(Base, metaclass=Singleton):
    """Main application class for Sync."""

    def __init__(
        self,
        doc: dict,
        verbose: bool = False,
        validate: bool = True,
        repl_slots: bool = True,
        num_workers: int = 1,
        producer: bool = True,
        consumer: bool = True,
        snapshot: bool = False,
        **kwargs,
    ) -> None:
        """Constructor."""
        self.index: str = doc.get("index") or doc["database"]
        self.pipeline: str = doc.get("pipeline")
        self.plugins: list = doc.get("plugins", [])
        self.nodes: dict = doc.get("nodes", {})
        self.setting: dict = doc.get("setting")
        self.mapping: dict = doc.get("mapping")
        self.routing: str = doc.get("routing")
        super().__init__(
            doc.get("database", self.index), verbose=verbose, **kwargs
        )
        self.search_client: SearchClient = SearchClient()
        self.__name: str = re.sub(
            "[^0-9a-zA-Z_]+", "", f"{self.database.lower()}_{self.index}"
        )
        self._checkpoint: int = None
        self._plugins: Plugins = None
        self._truncate: bool = False
        self.producer = producer
        self.consumer = consumer
        self._snapshot = snapshot
        self.num_workers: int = num_workers
        self._checkpoint_file: str = os.path.join(
            settings.CHECKPOINT_PATH, f".{self.__name}"
        )
        self.tree: Tree = Tree(self.models, nodes=self.nodes)
        if not self._snapshot:
            self.redis: RedisQueue = RedisQueue(self.__name)
            if validate:
                self.validate(repl_slots=repl_slots)
        self.create_setting()
        if self.plugins:
            logger.debug(f"plugins available for transformations are {self.plugins}")
            self._plugins: Plugins = Plugins("plugins", self.plugins)
#         self.query_builder: QueryBuilder = QueryBuilder(verbose=verbose)
        self.query_builder: QueryBuilder = QueryBuilder(verbose=True)
        self.count: dict = dict(xlog=0, db=0, redis=0)
        if not self._snapshot:
            self.valid_tables = {(node.schema, node.table) for node in self.tree.traverse_breadth_first()}
            self.valid_schemas = {schema for schema, _ in self.valid_tables}

<<<<<<< HEAD
            logger.info(f"valid tables as per pgsync schema: {self.valid_tables}")
            logger.info(f"valid schemas as per pgsync schema: {self.valid_schemas}")
=======
        self._schema_fields: t.Dict[set] = {}
        for node in self.tree.traverse_post_order():
            key: t.Tuple[str, str] = (node.schema, node.table)
            column_names = {str(column) for column in node.columns if isinstance(column, str)}
            if key in self._schema_fields:
                self._schema_fields[key].union(column_names)
            else:
                self._schema_fields[key] = column_names

        logger.info(f"gist pgsync schema attributes: {self._schema_fields}")

        self.valid_tables = {(node.schema, node.table) for node in self.tree.traverse_breadth_first()}
        self.valid_schemas = {schema for schema, _ in self.valid_tables}
>>>>>>> d1f13779

        if settings.KAFKA_ENABLED and not self._snapshot:

            config = {
                'bootstrap.servers': settings.KAFKA_BOOTSTRAP_SERVERS,
                'message.max.bytes': settings.KAFKA_MESSAGE_MAX_BYTES,
                # 'acks':              'all'
            }

            self.kafka_producer = Producer(config)
            logger.debug(f"kafka producer is up. will publish transformed docs to {settings.KAFKA_TOPIC_NAME} topic")

    def validate(self, repl_slots: bool = True) -> None:
        """Perform all validation right away."""

        # ensure v2 compatible schema
        if not isinstance(self.nodes, dict):
            raise SchemaError(
                "Incompatible schema. Please run v2 schema migration"
            )

        self.connect()

        max_replication_slots: t.Optional[str] = self.pg_settings(
            "max_replication_slots"
        )
        try:
            if int(max_replication_slots) < 1:
                raise TypeError
        except TypeError:
            raise RuntimeError(
                "Ensure there is at least one replication slot defined "
                "by setting max_replication_slots = 1"
            )

        wal_level: t.Optional[str] = self.pg_settings("wal_level")
        if not wal_level or wal_level.lower() != "logical":
            raise RuntimeError(
                "Enable logical decoding by setting wal_level = logical"
            )

<<<<<<< HEAD
        if settings.CAN_CREATE_REPLICATION_SLOT:
=======
        if settings.REPLICATION_SLOT_CREATE_CHECK:
>>>>>>> d1f13779
            self._can_create_replication_slot("_tmp_")

        rds_logical_replication: t.Optional[str] = self.pg_settings(
            "rds.logical_replication"
        )
        if (
            rds_logical_replication
            and rds_logical_replication.lower() == "off"
        ):
            raise RDSError("rds.logical_replication is not enabled")

        if self.index is None:
            raise ValueError("Index is missing for doc")

        # ensure we have run bootstrap and the replication slot exists
        if repl_slots and not self.replication_slots(self.__name):
            raise RuntimeError(
                f'Replication slot "{self.__name}" does not exist.\n'
                f'Make sure you have run the "bootstrap" command.'
            )

        # ensure the checkpoint dirpath is valid
        if not os.path.exists(settings.CHECKPOINT_PATH):
            raise RuntimeError(
                f"Ensure the checkpoint directory exists "
                f'"{settings.CHECKPOINT_PATH}" and is readable.'
            )

        if not os.access(settings.CHECKPOINT_PATH, os.W_OK | os.R_OK):
            raise RuntimeError(
                f'Ensure the checkpoint directory "{settings.CHECKPOINT_PATH}"'
                f" is read/writable"
            )

        self.tree.display()

        for node in self.tree.traverse_breadth_first():
            # ensure internal materialized view compatibility
            if MATERIALIZED_VIEW in self._materialized_views(node.schema):
                if MATERIALIZED_VIEW_COLUMNS != self.columns(
                    node.schema, MATERIALIZED_VIEW
                ):
                    raise RuntimeError(
                        f"Required materialized view columns not present on "
                        f"{MATERIALIZED_VIEW}. Please re-run bootstrap."
                    )

            if node.schema not in self.schemas:
                raise InvalidSchemaError(
                    f"Unknown schema name(s): {node.schema}"
                )

            # ensure all base tables have at least one primary_key
            for table in node.base_tables:
                model: sa.sql.Alias = self.models(table, node.schema)
                if not model.primary_keys:
                    raise PrimaryKeyNotFoundError(
                        f"No primary key(s) for base table: {table}"
                    )

    def analyze(self) -> None:
        for node in self.tree.traverse_breadth_first():
            if node.is_root:
                continue

            primary_keys: list = [
                str(primary_key.name) for primary_key in node.primary_keys
            ]

            foreign_keys: dict
            if node.relationship.throughs:
                through: Node = node.relationship.throughs[0]
                foreign_keys = self.query_builder.get_foreign_keys(
                    node,
                    through,
                )
            else:
                foreign_keys = self.query_builder.get_foreign_keys(
                    node.parent,
                    node,
                )

            columns: list
            for index in self.indices(node.table, node.schema):
                columns = foreign_keys.get(node.name, [])
                if set(columns).issubset(index.get("column_names", [])) or set(
                    columns
                ).issubset(primary_keys):
                    sys.stdout.write(
                        f'Found index "{index.get("name")}" for table '
                        f'"{node.table}" for columns: {columns}: OK \n'
                    )
                    break
            else:
                columns = foreign_keys.get(node.name, [])
                sys.stdout.write(
                    f'Missing index on table "{node.table}" for columns: '
                    f"{columns}\n"
                )
                query: str = sqlparse.format(
                    f'CREATE INDEX idx_{node.table}_{"_".join(columns)} ON '
                    f'{node.table} ({", ".join(columns)})',
                    reindent=True,
                    keyword_case="upper",
                )
                sys.stdout.write(f'Create one with: "\033[4m{query}\033[0m"\n')
                sys.stdout.write("-" * 80)
                sys.stdout.write("\n")
                sys.stdout.flush()

    def create_setting(self) -> None:
        """Create Elasticsearch/OpenSearch setting and mapping if required."""
        self.search_client._create_setting(
            self.index,
            self.tree,
            setting=self.setting,
            mapping=self.mapping,
            routing=self.routing,
        )

    def setup(self) -> None:
        """Create the database triggers and replication slot."""

        join_queries: bool = settings.JOIN_QUERIES
        self.teardown(drop_view=False)

        for schema in self.valid_schemas:
            self.create_function(schema)
            tables: t.Set = set()
            # tables with user defined foreign keys
            user_defined_fkey_tables: dict = {}

            for node in self.tree.traverse_breadth_first():
                if node.schema != schema:
                    continue
                tables |= set(
                    [through.table for through in node.relationship.throughs]
                )
                tables |= set([node.table])
                # we also need to bootstrap the base tables
                tables |= set(node.base_tables)

                # we want to get both the parent and the child keys here
                # even though only one of them is the foreign_key.
                # this is because we define both in the schema but
                # do not specify which table is the foreign key.
                columns: list = []
                if node.relationship.foreign_key.parent:
                    columns.extend(node.relationship.foreign_key.parent)
                if node.relationship.foreign_key.child:
                    columns.extend(node.relationship.foreign_key.child)
                if columns:
                    user_defined_fkey_tables.setdefault(node.table, set())
                    user_defined_fkey_tables[node.table] |= set(columns)
            if tables:
                self.create_view(
                    self.index, schema, tables, user_defined_fkey_tables
                )
                self.create_triggers(
                    schema, tables=tables, join_queries=join_queries
                )
        self.create_replication_slot(self.__name)

    def teardown(self, drop_view: bool = True) -> None:
        """Drop the database triggers and replication slot."""

        join_queries: bool = settings.JOIN_QUERIES

        try:
            os.unlink(self._checkpoint_file)
        except (OSError, FileNotFoundError):
            logger.warning(
                f"Checkpoint file not found: {self._checkpoint_file}"
            )

        self.redis.delete()

        for schema in self.schemas:
            tables: t.Set = set()
            for node in self.tree.traverse_breadth_first():
                tables |= set(
                    [through.table for through in node.relationship.throughs]
                )
                tables |= set([node.table])
                # we also need to teardown the base tables
                tables |= set(node.base_tables)
            self.drop_triggers(
                schema=schema, tables=tables, join_queries=join_queries
            )
            if drop_view:
                self.drop_view(schema)
                self.drop_function(schema)

        self.drop_replication_slot(self.__name)

    def get_doc_id(self, primary_keys: t.List[str], table: str) -> str:
        """
        Get the Elasticsearch/OpenSearch doc id from the primary keys.
        """  # noqa D200
        if not primary_keys:
            raise PrimaryKeyNotFoundError(
                f"No primary key found on table: {table}"
            )
        return f"{PRIMARY_KEY_DELIMITER}".join(map(str, primary_keys))

    def publish_to_kafka(self,
                         doc: dict,
                         txmin: t.Optional[int] = None,
                         txmax: t.Optional[int] = None,
                         ) -> None:

        doc_id = doc["_id"]
        transaction_id = txmin or txmax or self._checkpoint
        doc["_transaction_id"] = transaction_id

        jdoc = json.dumps(doc).encode('utf-8')
        doc_size = sys.getsizeof(jdoc)

        if doc_size > settings.KAFKA_MESSAGE_MAX_BYTES:
            logger.error(f"could not publish a document: {{\"id\": \"{doc_id}\", \"tx_id\": {transaction_id},\"size\": {doc_size} bytes\"}} is larger than the kafka message max bytes {settings.KAFKA_MESSAGE_MAX_BYTES}")
            return

        if doc_size > 1024 * 1024:
            logger.warning(f"document: {{\"id\": \"{doc_id}\", \"tx_id\": {transaction_id},\"size\": {doc_size} bytes\"}} is larger than 1MB")

        while True:
            try:
                self.kafka_producer.produce(topic=settings.KAFKA_TOPIC_NAME,
                                            key=str.encode(doc_id),
                                            value=jdoc)
                self.kafka_producer.poll(timeout=0.0)
                break

            except BufferError as berr:
                logger.warning(f"kafka producer queue is full {berr}, waiting for 1s")
                self.kafka_producer.poll(timeout=1.0)

            except:
                ## two logs in case a document is too large to be logged: to detect the problem
                logger.error(f"kafka producer could not publish the document id {doc_id} to {settings.KAFKA_TOPIC_NAME} topic")
                logger.error(f"document was not published: {doc} to {settings.KAFKA_TOPIC_NAME}")
                raise

    @exception
    def should_skip_event(self, event: dict) -> bool:
        """
        expects an event payload from postgres notification queue
        that has two keys: 'new' and 'old':

        Payload(
            ...
            old={'id': 1, 'foreign_1_id': 2, 'foreign_2_id': 12},
            new={'id': 4, 'foreign_1_id': 3, 'foreign_2_id': None},
        ),

        returns True if 'new' records are there
                but have None ids in them
                that are skippable as per settings.SKIP_NULL_KEYS
        """

        logger.debug(f"should_skip_event: validating event: {event}")

        if (event['schema'], event['table']) in self._schema_fields:
            if CHANGED_FIELDS in event and event[CHANGED_FIELDS] is not None:
                skip_status = True
                for column in event[CHANGED_FIELDS]:
                    if column in self._schema_fields[(event['schema'], event['table'])]:
                        skip_status = False
                        break
                if skip_status:
                    logger.debug(f"should_skip_event: skipping the event with these fields [{event[CHANGED_FIELDS]}] modified since they are not in the configured pgsync JSON schema for {event['schema']}.{event['table']} {self._schema_fields[(event['schema'], event['table'])]}")
                    return True
        else:
            logger.debug(f"should_skip_event: skipping event for {event['schema']}.{event['table']} as it's not in the configured pgsync JSON schema")
            return True

        new = event['new']
        if new:
            empty_keys = {i for i in new if new[i]==None}

            # find intersection b/w empty_keys and settings.SKIP_NULL_KEYS list
            should_skip = [value for value in empty_keys if value in settings.SKIP_NULL_KEYS]

            if not should_skip:   # if empty list, which means no keys are empty OR empty keys are not in settings.SKIP_NULL_KEYS
                if empty_keys:
                    logger.info(f"should_skip_event: detected keys with empty values {empty_keys}, but not skipping this event because these keys are not in settings.SKIP_NULL_KEYS which is currently set to {settings.SKIP_NULL_KEYS}")
                return False
            else:                 # if there is at least one key that is in settings.SKIP_NULL_KEYS
                logger.debug(f"should_skip_event: skipping event {event} as it has empty {should_skip} keys that are in settings.SKIP_NULL_KEYS {settings.SKIP_NULL_KEYS}")
                return True       # we will return true, which means these record will be skipped

        return False

    def logical_slot_changes(
        self,
        txmin: t.Optional[int] = None,
        txmax: t.Optional[int] = None,
        upto_nchanges: t.Optional[int] = None,
    ) -> None:
        """
        Process changes from the db logical replication logs.

        Here, we are grouping all rows of the same table and tg_op
        and processing them as a group in bulk.
        This is more efficient.
        e.g [
            {'tg_op': INSERT, 'table': A, ...},
            {'tg_op': INSERT, 'table': A, ...},
            {'tg_op': INSERT, 'table': A, ...},
            {'tg_op': DELETE, 'table': A, ...},
            {'tg_op': DELETE, 'table': A, ...},
            {'tg_op': INSERT, 'table': A, ...},
            {'tg_op': INSERT, 'table': A, ...},
        ]

        We will have 3 groups being synced together in one execution
        First 3 INSERT, Next 2 DELETE and then the next 2 INSERT.
        Perhaps this could be improved but this is the best approach so far.

        TODO: We can also process all INSERTS together and rearrange
        them as done below
        """
        # minimize the tmp file disk usage when calling
        # PG_LOGICAL_SLOT_PEEK_CHANGES and PG_LOGICAL_SLOT_GET_CHANGES
        # by limiting to a smaller batch size.
        offset: int = 0
        total: int = 0
        limit: int = settings.LOGICAL_SLOT_CHUNK_SIZE
        count: int = self.logical_slot_count_changes(
            self.__name,
            txmin=txmin,
            txmax=txmax,
            upto_nchanges=upto_nchanges,
        )

        while True:
            changes: int = self.logical_slot_peek_changes(
                self.__name,
                txmin=txmin,
                txmax=txmax,
                upto_nchanges=upto_nchanges,
                limit=limit,
                offset=offset,
            )
            if not changes or total > count:
                break

            rows: list = []
            for row in changes:
                if re.search(r"^BEGIN", row.data) or re.search(
                    r"^COMMIT", row.data
                ):
                    continue
                rows.append(row)

            payloads: t.List[Payload] = []
            for i, row in enumerate(rows):
                logger.debug(f"txid: {row.xid}")
                logger.debug(f"data: {row.data}")
                # TODO: optimize this so we are not parsing the same row twice
                try:
                    payload: Payload = self.parse_logical_slot(row.data)
                    logger.debug(f"logical_slot_changes: parsed payload {payload}")

                except Exception as e:
                    logger.exception(
                        f"Error parsing row: {e}\nRow data: {row.data}"
                    )
                    raise

                if not self.should_skip_event(payload.to_slot()):
                    payloads.append(payload)

                    j: int = i + 1
                    if j < len(rows):
                        try:
                            payload2: Payload = self.parse_logical_slot(
                                rows[j].data
                            )
                        except Exception as e:
                            logger.exception(
                                f"Error parsing row: {e}\nRow data: {rows[j].data}"
                            )
                            raise

                        if (
                            payload.tg_op != payload2.tg_op
                            or payload.table != payload2.table
                        ):
                            self.search_client.bulk(
                                self.index, self._payloads(payloads)
                            )
                            payloads: list = []
                    elif j == len(rows):
                        self.search_client.bulk(
                            self.index, self._payloads(payloads)
                        )
                        payloads: list = []

            logger.debug(f"logical_slot_changes: pulling logical slot changes: txmin: {txmin}, txmax: {txmax}, upto_nchanges: {upto_nchanges}, limit: {limit}, offset: {offset}")

            self.logical_slot_get_changes(
                self.__name,
                txmin=txmin,
                txmax=txmax,
                upto_nchanges=upto_nchanges,
                limit=limit,
                offset=offset,
            )
            logger.debug(f"logical_slot_changes: pulled logical slot changes")
            offset += limit
            total += len(changes)
            self.count["xlog"] += len(rows)

    def _root_primary_key_resolver(
        self, node: Node, payload: Payload, filters: list
    ) -> list:
        fields: dict = defaultdict(list)
        primary_values: list = [
            payload.data[key] for key in node.model.primary_keys
        ]
        primary_fields: dict = dict(
            zip(node.model.primary_keys, primary_values)
        )
        for key, value in primary_fields.items():
            fields[key].append(value)
        for doc_id in self.search_client._search(
            self.index, node.table, fields
        ):
            where: dict = {}
            params: dict = doc_id.split(PRIMARY_KEY_DELIMITER)
            for i, key in enumerate(self.tree.root.model.primary_keys):
                where[key] = params[i]
            filters.append(where)

        return filters

    def _root_foreign_key_resolver(
        self, node: Node, payload: Payload, foreign_keys: dict, filters: list
    ) -> list:
        """
        Foreign key resolver logic:

        This resolver handles n-tiers relationships (n > 3) where we
        insert/update a new leaf node.
        For the node's parent, get the primary keys values from the
        incoming payload.
        Lookup this value in the meta section of Elasticsearch/OpenSearch
        Then get the root node returned and re-sync that root record.
        Essentially, we want to lookup the root node affected by
        our insert/update operation and sync the tree branch for that root.
        """
        fields: dict = defaultdict(list)
        foreign_values: list = [
            payload.new.get(key) for key in foreign_keys[node.name]
        ]
        for key in [key.name for key in node.primary_keys]:
            for value in foreign_values:
                if value:
                    fields[key].append(value)
        # TODO: we should combine this with the filter above
        # so we only hit Elasticsearch/OpenSearch once
        for doc_id in self.search_client._search(
            self.index,
            node.parent.table,
            fields,
        ):
            where: dict = {}
            params: dict = doc_id.split(PRIMARY_KEY_DELIMITER)
            for i, key in enumerate(self.tree.root.model.primary_keys):
                where[key] = params[i]
            filters.append(where)

        return filters

    def _through_node_resolver(
        self, node: Node, payload: Payload, filters: list
    ) -> list:
        """Handle where node is a through table with a direct references to
        root
        """
        foreign_key_constraint = payload.foreign_key_constraint(node.model)
        if self.tree.root.name in foreign_key_constraint:
            filters.append(
                {
                    foreign_key_constraint[self.tree.root.name][
                        "remote"
                    ]: foreign_key_constraint[self.tree.root.name]["value"]
                }
            )
        return filters

    def _insert_op(
        self, node: Node, filters: dict, payloads: t.List[Payload]
    ) -> dict:
        if node.table in self.tree.tables:
            if node.is_root:
                for payload in payloads:
                    primary_values = [
                        payload.data[key]
                        for key in self.tree.root.model.primary_keys
                    ]
                    primary_fields = dict(
                        zip(self.tree.root.model.primary_keys, primary_values)
                    )
                    filters[node.table].append(
                        {key: value for key, value in primary_fields.items()}
                    )

            else:
                if not node.parent:
                    logger.exception(
                        f"Could not get parent from node: {node.name}"
                    )
                    raise

                try:
                    foreign_keys = self.query_builder.get_foreign_keys(
                        node.parent,
                        node,
                    )
                except ForeignKeyError:
                    foreign_keys = self.query_builder._get_foreign_keys(
                        node.parent,
                        node,
                    )

                _filters: list = []
                for payload in payloads:
                    for node_key in foreign_keys[node.name]:
                        for parent_key in foreign_keys[node.parent.name]:
                            if node_key == parent_key:
                                filters[node.parent.table].append(
                                    {parent_key: payload.data[node_key]}
                                )

                    _filters = self._root_foreign_key_resolver(
                        node, payload, foreign_keys, _filters
                    )

                    # through table with a direct references to root
                    if not _filters:
                        _filters = self._through_node_resolver(
                            node, payload, _filters
                        )

                if _filters:
                    filters[self.tree.root.table].extend(_filters)

        else:
            # handle case where we insert into a through table
            # set the parent as the new entity that has changed
            foreign_keys = self.query_builder.get_foreign_keys(
                node.parent,
                node,
            )

            for payload in payloads:
                for i, key in enumerate(foreign_keys[node.name]):
                    filters[node.parent.table].append(
                        {foreign_keys[node.parent.name][i]: payload.data[key]}
                    )

        return filters

    def _update_op(
        self,
        node: Node,
        filters: dict,
        payloads: t.List[dict],
    ) -> dict:
        if node.is_root:
            # Here, we are performing two operations:
            # 1) Build a filter to sync the updated record(s)
            # 2) Delete the old record(s) in Elasticsearch/OpenSearch if the
            #    primary key has changed
            #   2.1) This is crucial otherwise we can have the old and new
            #        doc in Elasticsearch/OpenSearch at the same time
            docs: list = []
            for payload in payloads:
                primary_values: list = [
                    payload.data[key] for key in node.model.primary_keys
                ]
                primary_fields: dict = dict(
                    zip(node.model.primary_keys, primary_values)
                )
                filters[node.table].append(
                    {key: value for key, value in primary_fields.items()}
                )

                old_values: list = []
                for key in self.tree.root.model.primary_keys:
                    if key in payload.old.keys():
                        old_values.append(payload.old[key])

                new_values = [
                    payload.new[key]
                    for key in self.tree.root.model.primary_keys
                ]

                if (
                    len(old_values) == len(new_values)
                    and old_values != new_values
                ):
                    doc: dict = {
                        "_id": self.get_doc_id(
                            old_values, self.tree.root.table
                        ),
                        "_index": self.index,
                        "_op_type": "delete",
                    }
                    if self.routing:
                        doc["_routing"] = old_values[self.routing]
                    if (
                        self.search_client.major_version < 7
                        and not self.search_client.is_opensearch
                    ):
                        doc["_type"] = "_doc"
                    docs.append(doc)

            if docs:
                self.search_client.bulk(self.index, docs)

        else:
            # update the child tables
            for payload in payloads:
                _filters: list = []
                _filters = self._root_primary_key_resolver(
                    node, payload, _filters
                )
                # also handle foreign_keys
                if node.parent:
                    try:
                        foreign_keys = self.query_builder.get_foreign_keys(
                            node.parent,
                            node,
                        )
                    except ForeignKeyError:
                        foreign_keys = self.query_builder._get_foreign_keys(
                            node.parent,
                            node,
                        )

                    _filters = self._root_foreign_key_resolver(
                        node, payload, foreign_keys, _filters
                    )

                if _filters:
                    filters[self.tree.root.table].extend(_filters)

        return filters

    def _delete_op(
        self, node: Node, filters: dict, payloads: t.List[dict]
    ) -> dict:
        # when deleting a root node, just delete the doc in
        # Elasticsearch/OpenSearch
        if node.is_root:
            docs: list = []
            for payload in payloads:
                primary_values: list = [
                    payload.data[key]
                    for key in self.tree.root.model.primary_keys
                ]
                doc: dict = {
                    "_id": self.get_doc_id(
                        primary_values, self.tree.root.table
                    ),
                    "_index": self.index,
                    "_op_type": "delete",
                }
                if self.routing:
                    doc["_routing"] = payload.data[self.routing]
                if (
                    self.search_client.major_version < 7
                    and not self.search_client.is_opensearch
                ):
                    doc["_type"] = "_doc"
                docs.append(doc)
            if docs:
                raise_on_exception: t.Optional[bool] = (
                    False if settings.USE_ASYNC else None
                )
                raise_on_error: t.Optional[bool] = (
                    False if settings.USE_ASYNC else None
                )
                self.search_client.bulk(
                    self.index,
                    docs,
                    raise_on_exception=raise_on_exception,
                    raise_on_error=raise_on_error,
                )

        else:
            # when deleting the child node, find the doc _id where
            # the child keys match in private, then get the root doc_id and
            # re-sync the child tables
            for payload in payloads:
                _filters: list = []
                _filters = self._root_primary_key_resolver(
                    node, payload, _filters
                )
                if _filters:
                    filters[self.tree.root.table].extend(_filters)

        return filters

    def _truncate_op(self, node: Node, filters: dict) -> dict:
        if node.is_root:
            docs: list = []
            for doc_id in self.search_client._search(self.index, node.table):
                doc: dict = {
                    "_id": doc_id,
                    "_index": self.index,
                    "_op_type": "delete",
                }
                if (
                    self.search_client.major_version < 7
                    and not self.search_client.is_opensearch
                ):
                    doc["_type"] = "_doc"
                docs.append(doc)
            if docs:
                self.search_client.bulk(self.index, docs)

        else:
            _filters: list = []
            for doc_id in self.search_client._search(self.index, node.table):
                where: dict = {}
                params = doc_id.split(PRIMARY_KEY_DELIMITER)
                for i, key in enumerate(self.tree.root.model.primary_keys):
                    where[key] = params[i]
                _filters.append(where)
            if _filters:
                filters[self.tree.root.table].extend(_filters)

        return filters

    def _payloads(self, payloads: t.List[Payload]) -> None:
        """
        The "payloads" is a list of payload operations to process together.

        The basic assumption is that all payloads in the list have the
        same tg_op and table name.

        e.g:
        [
            Payload(
                tg_op='INSERT',
                table='book',
                old={'id': 1},
                new={'id': 4},
            ),
            Payload(
                tg_op='INSERT',
                table='book',
                old={'id': 2},
                new={'id': 5},
            ),
            Payload(
                tg_op='INSERT',
                table='book',
                old={'id': 3},
                new={'id': 6},
            ),
            ...
        ]

        """
        payload: Payload = payloads[0]
        if payload.tg_op not in TG_OP:
            logger.exception(f"Unknown tg_op {payload.tg_op}")
            raise InvalidTGOPError(f"Unknown tg_op {payload.tg_op}")

        # we might receive an event triggered for a table
        # that is not in the tree node.
        # e.g a through table which we need to react to.
        # in this case, we find the parent of the through
        # table and force a re-sync.
        if payload.table not in self.tree.tables:
            return

        node: Node = self.tree.get_node(payload.table, payload.schema)

        logger.debug(f"about to sync changes from table: {node.name}, changes: {payloads}")

        for payload in payloads:
            # this is only required for the non truncate tg_ops
            if payload.data:
                if not set(node.model.primary_keys).issubset(
                    set(payload.data.keys())
                ):
                    logger.exception(
                        f"Primary keys {node.model.primary_keys} not subset "
                        f"of payload data {payload.data.keys()} for table "
                        f"{payload.schema}.{payload.table}"
                    )
                    raise

        logger.debug(f"tg_op: {payload.tg_op} table: {node.name}")

        filters: dict = {
            node.table: [],
            self.tree.root.table: [],
        }
        if not node.is_root:
            filters[node.parent.table] = []

        if payload.tg_op == INSERT:
            filters = self._insert_op(
                node,
                filters,
                payloads,
            )

        if payload.tg_op == UPDATE:
            filters = self._update_op(
                node,
                filters,
                payloads,
            )

        if payload.tg_op == DELETE:
            filters = self._delete_op(
                node,
                filters,
                payloads,
            )

        if payload.tg_op == TRUNCATE:
            filters = self._truncate_op(node, filters)

        # If there are no filters, then don't execute the sync query
        # otherwise we would end up performing a full query
        # and sync the entire db!
        if any(filters.values()):
            """
            Filters are applied when an insert, update or delete operation
            occurs. For a large table update, this normally results
            in a large SQL query with multiple OR clauses.

            Filters is a dict of tables where each key is a list of id's
            {
                'city': [
                    {'id': '1'},
                    {'id': '4'},
                    {'id': '5'},
                ],
                'book': [
                    {'id': '1'},
                    {'id': '2'},
                    {'id': '7'},
                    ...
                ]
            }
            """
            for l1 in chunks(
                filters.get(self.tree.root.table), settings.FILTER_CHUNK_SIZE
            ):
                if filters.get(node.table):
                    for l2 in chunks(
                        filters.get(node.table), settings.FILTER_CHUNK_SIZE
                    ):
                        if not node.is_root and filters.get(node.parent.table):
                            for l3 in chunks(
                                filters.get(node.parent.table),
                                settings.FILTER_CHUNK_SIZE,
                            ):
                                yield from self.sync(
                                    filters={
                                        self.tree.root.table: l1,
                                        node.table: l2,
                                        node.parent.table: l3,
                                    },
                                )
                        else:
                            yield from self.sync(
                                filters={
                                    self.tree.root.table: l1,
                                    node.table: l2,
                                },
                            )
                else:
                    yield from self.sync(
                        filters={self.tree.root.table: l1},
                    )

    def sync(
        self,
        filters: t.Optional[dict] = None,
        txmin: t.Optional[int] = None,
        txmax: t.Optional[int] = None,
        ctid: t.Optional[dict] = None,
    ) -> t.Generator:
        """
        Synchronizes data from PostgreSQL to Elasticsearch.

        Args:
            filters (Optional[dict]): A dictionary of filters to apply to the data.
            txmin (Optional[int]): The minimum transaction ID to include in the synchronization.
            txmax (Optional[int]): The maximum transaction ID to include in the synchronization.
            ctid (Optional[dict]): A dictionary of ctid values to include in the synchronization.

        Yields:
            dict: A dictionary representing a doc to be indexed in Elasticsearch.
        """
        self.query_builder.isouter = True
        self.query_builder.from_obj = None

        for node in self.tree.traverse_post_order():
            node._subquery = None
            node._filters = []
            node.setup()

            try:
                self.query_builder.build_queries(
                    node, filters=filters, txmin=txmin, txmax=txmax, ctid=ctid
                )
            except Exception as e:
                logger.exception(f"Exception {e}")
                raise

        if self.verbose:
            compiled_query(node._subquery, "Query")

        count: int = self.fetchcount(node._subquery)

        logger.debug(f"sync started: {count} events to sync")

        with click.progressbar(
            length=count,
            show_pos=True,
            show_percent=True,
            show_eta=True,
            fill_char="=",
            empty_char="-",
            width=50,
        ) as bar:
            for i, (keys, row, primary_keys) in enumerate(
                self.fetchmany(node._subquery)
            ):
                bar.update(1)

                row: dict = Transform.transform(row, self.nodes)

                row[META] = Transform.get_primary_keys(keys)

                if i % 100 == 0:
                    logger.debug(f"synced {i} events")

                if self.verbose:
                    print(f"{(i+1)})")
                    print(f"pkeys: {primary_keys}")
                    pprint.pprint(row)
                    print("-" * 10)

                doc: dict = {
                    "_id": self.get_doc_id(primary_keys, node.table),
                    "_index": self.index,
                    "_source": row,
                }

                if self.routing:
                    doc["_routing"] = row[self.routing]

                if (
                    self.search_client.major_version < 7
                    and not self.search_client.is_opensearch
                ):
                    doc["_type"] = "_doc"

                if self._plugins:
                    doc = next(self._plugins.transform([doc]))
                    if not doc:
                        continue

                if self.pipeline:
                    doc["pipeline"] = self.pipeline

                if settings.KAFKA_ENABLED and not self._snapshot:
                    self.publish_to_kafka(doc, txmin, txmax)

                yield doc

    @property
    def checkpoint(self) -> int:
        """
        Gets the current checkpoint value.

        :return: The current checkpoint value.
        :rtype: int
        """
        if os.path.exists(self._checkpoint_file):
            with open(self._checkpoint_file, "r") as fp:
                self._checkpoint: int = int(fp.read().split()[0])
        return self._checkpoint

    @checkpoint.setter
    def checkpoint(self, value: t.Optional[str] = None) -> None:
        """
        Sets the checkpoint value.

        :param value: The new checkpoint value.
        :type value: Optional[str]
        :raises ValueError: If the value is None.
        """
        if value is None:
            raise ValueError("Cannot assign a None value to checkpoint")
        with open(self._checkpoint_file, "w+") as fp:
            fp.write(f"{value}\n")
        self._checkpoint: int = value

    def _poll_redis(self) -> None:
        payloads: list = self.redis.pop()
        if payloads:
            logger.debug(f"_poll_redis: {payloads}")
            self.count["redis"] += len(payloads)
            self.refresh_views()
            self.on_publish(
                list(map(lambda payload: Payload(**payload), payloads))
            )
        time.sleep(settings.REDIS_POLL_INTERVAL)

    @threaded
    @exception
    def poll_redis(self) -> None:
        """Consumer which polls Redis continuously."""
        while True:
            self._poll_redis()

    async def _async_poll_redis(self) -> None:
        payloads: list = self.redis.pop()
        if payloads:
            logger.debug(f"_async_poll_redis: {payloads}")
            self.count["redis"] += len(payloads)
            await self.async_refresh_views()
            await self.async_on_publish(
                list(map(lambda payload: Payload(**payload), payloads))
            )
        await asyncio.sleep(settings.REDIS_POLL_INTERVAL)

    @exception
    async def async_poll_redis(self) -> None:
        """Consumer which polls Redis continuously."""
        while True:
            await self._async_poll_redis()

    @threaded
    @exception
    def poll_db(self) -> None:
        """
        Producer which polls Postgres continuously.

        Receive a notification message from the channel we are listening on
        """
        conn = self.engine.connect().connection
        conn.set_isolation_level(ISOLATION_LEVEL_AUTOCOMMIT)
        cursor = conn.cursor()
        cursor.execute(f'LISTEN "{self.database}"')
        logger.debug(
            f'Listening to notifications on channel "{self.database}"'
        )
        payloads: list = []

        while True:
            # NB: consider reducing POLL_TIMEOUT to increase throughput
            if select.select([conn], [], [], settings.POLL_TIMEOUT) == (
                [],
                [],
                [],
            ):
                # Catch any hanging items from the last poll
                if payloads:
                    self.redis.push(payloads)
                    payloads = []
                continue

            try:
                conn.poll()
            except OperationalError as e:
                logger.fatal(f"OperationalError: {e}")
                os._exit(-1)

            while conn.notifies:
                if len(payloads) >= settings.REDIS_WRITE_CHUNK_SIZE:
                    self.redis.push(payloads)
                    payloads = []
                notification: t.AnyStr = conn.notifies.pop(0)
                if notification.channel == self.database:
                    payload = json.loads(notification.payload)
                    # make sure none of the ids (primary | foreign keys) are missing
                    if not self.should_skip_event(payload):
                        if self.index in payload["indices"]:
                            if CHANGED_FIELDS in payload:
                                del payload[CHANGED_FIELDS]
                            payloads.append(payload)
                            logger.debug(f"added to payloads from database: {payload}")
                            self.count["db"] += 1

    @exception
    def async_poll_db(self) -> None:
        """
        Producer which polls Postgres continuously.

        Receive a notification message from the channel we are listening on
        """
        try:
            self.conn.poll()
        except OperationalError as e:
            logger.fatal(f"OperationalError: {e}")
            os._exit(-1)

        while self.conn.notifies:
            notification: t.AnyStr = self.conn.notifies.pop(0)
            if notification.channel == self.database:
                payload = json.loads(notification.payload)
                if self.index in payload["indices"]:
                    if not self.should_skip_event(payload):
                        if CHANGED_FIELDS in payload:
                            del payload[CHANGED_FIELDS]
                        self.redis.push([payload])
                        logger.debug(f"pushed_to_redis: {payload}")
                        self.count["db"] += 1

    def refresh_views(self) -> None:
        self._refresh_views()

    async def async_refresh_views(self) -> None:
        self._refresh_views()

    def _refresh_views(self) -> None:
        for node in self.tree.traverse_breadth_first():
            if node.table in self.views(node.schema):
                if node.table in self._materialized_views(node.schema):
                    self.refresh_view(node.table, node.schema)

    def on_publish(self, payloads: t.List[Payload]) -> None:
        self._on_publish(payloads)

    async def async_on_publish(self, payloads: t.List[Payload]) -> None:
        self._on_publish(payloads)

    def _on_publish(self, payloads: t.List[Payload]) -> None:
        """
        Redis publish event handler.

        This is triggered by poll_redis.
        It is called when an event is received from Redis.
        Deserialize the payload from Redis and sync to Elasticsearch/OpenSearch
        """
        # this is used for the views.
        # we substitute the views for the base table here
        for i, payload in enumerate(payloads):
            for node in self.tree.traverse_breadth_first():
                if payload.table in node.base_tables:
                    payloads[i].table = node.table

        logger.debug(f"on_publish len {len(payloads)}")
        # Safe inserts are insert operations that can be performed in any order
        # Optimize the safe INSERTS
        # TODO repeat this for the other place too
        # if all payload operations are INSERTS
        if set(map(lambda x: x.tg_op, payloads)) == set([INSERT]):
            _payloads: dict = defaultdict(list)

            for payload in payloads:
                _payloads[payload.table].append(payload)

            for _payload in _payloads.values():
                self.search_client.bulk(self.index, self._payloads(_payload))

        else:
            _payloads: t.List[Payload] = []
            for i, payload in enumerate(payloads):
                _payloads.append(payload)
                j: int = i + 1
                if j < len(payloads):
                    payload2 = payloads[j]
                    if (
                        payload.tg_op != payload2.tg_op
                        or payload.table != payload2.table
                    ):
                        self.search_client.bulk(
                            self.index, self._payloads(_payloads)
                        )
                        _payloads = []
                elif j == len(payloads):
                    self.search_client.bulk(
                        self.index, self._payloads(_payloads)
                    )
                    _payloads: list = []

        txids: t.Set = set(map(lambda x: x.xmin, payloads))
        # for truncate, tg_op txids is None so skip setting the checkpoint
        if txids != set([None]):
            self.checkpoint: int = min(min(txids), self.txid_current) - 1

    def pull(self) -> None:
        """Pull data from db."""
        txmin: int = self.checkpoint
        txmax: int = self.txid_current
        logger.debug(f"pulling events from database from txmin: {txmin} to txmax: {txmax}")
        # forward pass sync
        self.search_client.bulk(
            self.index, self.sync(txmin=txmin, txmax=txmax)
        )
        logger.debug(f"pulled initial set of events from the database")
        if not self._snapshot:
            # now sync up to txmax to capture everything we may have missed
            self.logical_slot_changes(txmin=txmin, txmax=txmax, upto_nchanges=None)
            self.checkpoint: int = txmax or self.txid_current
            self._truncate = True


    @threaded
    @exception
    def truncate_slots(self) -> None:
        """Truncate the logical replication slot."""
        while True:
            self._truncate_slots()
            time.sleep(settings.REPLICATION_SLOT_CLEANUP_INTERVAL)

    @exception
    async def async_truncate_slots(self) -> None:
        while True:
            self._truncate_slots()
            await asyncio.sleep(settings.REPLICATION_SLOT_CLEANUP_INTERVAL)

    def _truncate_slots(self) -> None:
        if self._truncate:
            logger.debug(f"Truncating replication slot: {self.__name}")
            self.logical_slot_get_changes(self.__name, upto_nchanges=None)

    @threaded
    @exception
    def status(self) -> None:
        while True:
            self._status(label="Sync")
            time.sleep(settings.LOG_INTERVAL)

    @exception
    async def async_status(self) -> None:
        while True:
            self._status(label="Async")
            await asyncio.sleep(settings.LOG_INTERVAL)

    def _status(self, label: str) -> None:
        sys.stdout.write(
            f"{now()}: {label} {self.database}:{self.index} "
            f"Xlog: [{self.count['xlog']:,}] => "
            f"Db: [{self.count['db']:,}] => "
            f"Redis: [{self.redis.qsize:,}] => "
            f"{self.search_client.name}: [{self.search_client.doc_count:,}]"
            f"...\n"
        )
        sys.stdout.flush()

    def receive(self) -> None:
        """
        Receive events from db.

        NB: pulls as well as receives in order to avoid missing data.

        1. Buffer all ongoing changes from db to Redis.
        2. Pull everything so far and also replay replication logs.
        3. Consume all changes from Redis.
        """
        if settings.USE_ASYNC:
            self._conn = self.engine.connect().connection
            self._conn.set_isolation_level(ISOLATION_LEVEL_AUTOCOMMIT)
            cursor = self.conn.cursor()
            cursor.execute(f'LISTEN "{self.database}"')
            event_loop = asyncio.get_event_loop()
            event_loop.add_reader(self.conn, self.async_poll_db)
            tasks: list = [
                event_loop.create_task(self.async_poll_redis()),
                event_loop.create_task(self.async_truncate_slots()),
                event_loop.create_task(self.async_status()),
            ]
            event_loop.run_until_complete(asyncio.wait(tasks))
            event_loop.close()

        else:
            # sync up to and produce items in the Redis cache
            if self.producer:
                self.poll_db()
                # sync up to current transaction_id
                self.pull()

            # start a background worker consumer thread to
            # poll Redis and populate Elasticsearch/OpenSearch
            if self.consumer:
                for _ in range(self.num_workers):
                    self.poll_redis()

            # start a background worker thread to cleanup the replication slot
            self.truncate_slots()
            # start a background worker thread to show status
            self.status()


@click.command()
@click.option(
    "--config",
    "-c",
    help="Schema config",
    type=click.Path(exists=True),
)
@click.option(
    "--daemon",
    "-d",
    is_flag=True,
    help="Run as a daemon (Incompatible with --polling)",
    cls=MutuallyExclusiveOption,
    mutually_exclusive=["polling"],
)
@click.option(
    "--producer",
    is_flag=True,
    default=None,
    help="Run as a producer only",
    cls=MutuallyExclusiveOption,
    mutually_exclusive=["consumer"],
)
@click.option(
    "--consumer",
    is_flag=True,
    help="Run as a consumer only",
    default=None,
    cls=MutuallyExclusiveOption,
    mutually_exclusive=["producer"],
)
@click.option(
    "--polling",
    is_flag=True,
    help="Polling mode (Incompatible with -d)",
    cls=MutuallyExclusiveOption,
    mutually_exclusive=["daemon"],
)
@click.option(
    "--snapshot",
    is_flag=True,
    help="Snapshot mode (Incompatible with -d)",
    cls=MutuallyExclusiveOption,
    mutually_exclusive=["daemon"],
)
@click.option("--host", "-h", help="PG_HOST override")
@click.option("--password", is_flag=True, help="Prompt for database password")
@click.option("--port", "-p", help="PG_PORT override", type=int)
@click.option(
    "--sslmode",
    help="PG_SSLMODE override",
    type=click.Choice(
        [
            "allow",
            "disable",
            "prefer",
            "require",
            "verify-ca",
            "verify-full",
        ],
        case_sensitive=False,
    ),
)
@click.option(
    "--sslrootcert",
    help="PG_SSLROOTCERT override",
    type=click.Path(exists=True),
)
@click.option("--user", "-u", help="PG_USER override")
@click.option(
    "--verbose",
    "-v",
    is_flag=True,
    default=False,
    help="Turn on verbosity",
)
@click.option(
    "--version",
    is_flag=True,
    default=False,
    help="Show version info",
)
@click.option(
    "--analyze",
    "-a",
    is_flag=True,
    default=False,
    help="Analyse database",
    cls=MutuallyExclusiveOption,
    mutually_exclusive=["daemon", "polling"],
)
@click.option(
    "--num_workers",
    "-n",
    help="Number of workers to spawn for handling events",
    type=int,
    default=settings.NUM_WORKERS,
)
def main(
    config,
    daemon,
    host,
    password,
    port,
    sslmode,
    sslrootcert,
    user,
    verbose,
    version,
    analyze,
    num_workers,
    polling,
    snapshot,
    producer,
    consumer,
):
    """Main application syncer."""
    if version:
        sys.stdout.write(f"Version: {__version__}\n")
        return

    kwargs: dict = {
        "user": user,
        "host": host,
        "port": port,
        "sslmode": sslmode,
        "sslrootcert": sslrootcert,
    }
    if password:
        kwargs["password"] = click.prompt(
            "Password",
            type=str,
            hide_input=True,
        )
    kwargs: dict = {
        key: value for key, value in kwargs.items() if value is not None
    }

    config: str = get_config(config)

    show_settings(config)

    if producer:
        consumer = False
    elif consumer:
        producer = False
    else:
        consumer = producer = True

    with Timer():
        if analyze:
            for doc in config_loader(config):
                sync: Sync = Sync(doc, verbose=verbose, **kwargs)
                sync.analyze()

        elif polling:
            while True:
                for doc in config_loader(config):
                    sync: Sync = Sync(doc, verbose=verbose, **kwargs)
                    sync.pull()
                time.sleep(settings.POLL_INTERVAL)

        elif snapshot:
            for doc in config_loader(config):
                sync: Sync = Sync(doc, verbose=verbose, snapshot=True, **kwargs)
                sync.pull()

        else:
            for doc in config_loader(config):
                sync: Sync = Sync(
                    doc,
                    verbose=verbose,
                    num_workers=num_workers,
                    producer=producer,
                    consumer=consumer,
                    **kwargs,
                )
                sync.pull()
                if daemon:
                    sync.receive()


if __name__ == "__main__":
    main()<|MERGE_RESOLUTION|>--- conflicted
+++ resolved
@@ -116,28 +116,26 @@
 #         self.query_builder: QueryBuilder = QueryBuilder(verbose=verbose)
         self.query_builder: QueryBuilder = QueryBuilder(verbose=True)
         self.count: dict = dict(xlog=0, db=0, redis=0)
+        self._schema_fields: t.Dict[set] = {}
+        self.valid_tables = {}
+        self.valid_schemas = {}
+
         if not self._snapshot:
+            for node in self.tree.traverse_post_order():
+                key: t.Tuple[str, str] = (node.schema, node.table)
+                column_names = {str(column) for column in node.columns if isinstance(column, str)}
+                if key in self._schema_fields:
+                    self._schema_fields[key].union(column_names)
+                else:
+                    self._schema_fields[key] = column_names
+    
+            logger.info(f"gist pgsync schema attributes: {self._schema_fields}")
+    
             self.valid_tables = {(node.schema, node.table) for node in self.tree.traverse_breadth_first()}
             self.valid_schemas = {schema for schema, _ in self.valid_tables}
 
-<<<<<<< HEAD
             logger.info(f"valid tables as per pgsync schema: {self.valid_tables}")
             logger.info(f"valid schemas as per pgsync schema: {self.valid_schemas}")
-=======
-        self._schema_fields: t.Dict[set] = {}
-        for node in self.tree.traverse_post_order():
-            key: t.Tuple[str, str] = (node.schema, node.table)
-            column_names = {str(column) for column in node.columns if isinstance(column, str)}
-            if key in self._schema_fields:
-                self._schema_fields[key].union(column_names)
-            else:
-                self._schema_fields[key] = column_names
-
-        logger.info(f"gist pgsync schema attributes: {self._schema_fields}")
-
-        self.valid_tables = {(node.schema, node.table) for node in self.tree.traverse_breadth_first()}
-        self.valid_schemas = {schema for schema, _ in self.valid_tables}
->>>>>>> d1f13779
 
         if settings.KAFKA_ENABLED and not self._snapshot:
 
@@ -179,11 +177,7 @@
                 "Enable logical decoding by setting wal_level = logical"
             )
 
-<<<<<<< HEAD
-        if settings.CAN_CREATE_REPLICATION_SLOT:
-=======
         if settings.REPLICATION_SLOT_CREATE_CHECK:
->>>>>>> d1f13779
             self._can_create_replication_slot("_tmp_")
 
         rds_logical_replication: t.Optional[str] = self.pg_settings(
