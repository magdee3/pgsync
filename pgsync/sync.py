"""Sync module."""

import asyncio
import json
import logging
import os
import pprint
import re
import select
import sys
import time
import typing as t
from collections import defaultdict

import click
import sqlalchemy as sa
import sqlparse
from psycopg2 import OperationalError
from psycopg2.extensions import ISOLATION_LEVEL_AUTOCOMMIT

from . import __version__, settings
from .base import Base, Payload
from .constants import (
    DELETE,
    INSERT,
    MATERIALIZED_VIEW,
    MATERIALIZED_VIEW_COLUMNS,
    META,
    PRIMARY_KEY_DELIMITER,
    TG_OP,
    TRUNCATE,
    UPDATE,
)
from .exc import (
    ForeignKeyError,
    InvalidSchemaError,
    InvalidTGOPError,
    PrimaryKeyNotFoundError,
    RDSError,
    SchemaError,
)
from .node import Node, Tree
from .plugin import Plugins
from .querybuilder import QueryBuilder
from .redisqueue import RedisQueue
from .search_client import SearchClient
from .singleton import Singleton
from .transform import Transform
from .utils import (
    now,
    chunks,
    compiled_query,
    config_loader,
    exception,
    get_config,
    MutuallyExclusiveOption,
    show_settings,
    threaded,
    Timer,
)
from confluent_kafka import Producer

logger = logging.getLogger(__name__)


class Sync(Base, metaclass=Singleton):
    """Main application class for Sync."""

    def __init__(
        self,
        doc: dict,
        verbose: bool = False,
        validate: bool = True,
        repl_slots: bool = True,
        num_workers: int = 1,
        producer: bool = True,
        consumer: bool = True,
        snapshot: bool = False,
        **kwargs,
    ) -> None:
        """Constructor."""
        self.index: str = doc.get("index") or doc["database"]
        self.pipeline: str = doc.get("pipeline")
        self.plugins: list = doc.get("plugins", [])
        self.nodes: dict = doc.get("nodes", {})
        self.setting: dict = doc.get("setting")
        self.mapping: dict = doc.get("mapping")
        self.routing: str = doc.get("routing")
        super().__init__(
            doc.get("database", self.index), verbose=verbose, **kwargs
        )
        self.search_client: SearchClient = SearchClient()
        self.__name: str = re.sub(
            "[^0-9a-zA-Z_]+", "", f"{self.database.lower()}_{self.index}"
        )
        self._checkpoint: int = None
        self._plugins: Plugins = None
        self._truncate: bool = False
        self.producer = producer
        self.consumer = consumer
        self._snapshot = snapshot
        self.num_workers: int = num_workers
        self._checkpoint_file: str = os.path.join(
            settings.CHECKPOINT_PATH, f".{self.__name}"
        )
        self.tree: Tree = Tree(self.models, nodes=self.nodes)
        if not self._snapshot:
            self.redis: RedisQueue = RedisQueue(self.__name)
            if validate:
                self.validate(repl_slots=repl_slots)
        self.create_setting()
        if self.plugins:
            logger.debug(f"plugins available for transformations are {self.plugins}")
            self._plugins: Plugins = Plugins("plugins", self.plugins)
#         self.query_builder: QueryBuilder = QueryBuilder(verbose=verbose)
        self.query_builder: QueryBuilder = QueryBuilder(verbose=True)
        self.count: dict = dict(xlog=0, db=0, redis=0)
        if not self._snapshot:
            self.valid_tables = {(node.schema, node.table) for node in self.tree.traverse_breadth_first()}
            logger.info(f"valid tables as per pgsync schema: {self.valid_tables}")

<<<<<<< HEAD
        if settings.KAFKA_ENABLED and not self._snapshot:
=======
        self.valid_tables = {(node.schema, node.table) for node in self.tree.traverse_breadth_first()}
        self.valid_schemas = {schema for schema, _ in self.valid_tables}

        logger.info(f"valid tables as per pgsync schema: {self.valid_tables}")
        logger.info(f"valid schemas as per pgsync schema: {self.valid_schemas}")

        if settings.KAFKA_ENABLED:
>>>>>>> ffc14085

            config = {
                'bootstrap.servers': settings.KAFKA_BOOTSTRAP_SERVERS,
                'message.max.bytes': settings.KAFKA_MESSAGE_MAX_BYTES,
                # 'acks':              'all'
            }

            self.kafka_producer = Producer(config)
            logger.debug(f"kafka producer is up. will publish transformed docs to {settings.KAFKA_TOPIC_NAME} topic")

    def validate(self, repl_slots: bool = True) -> None:
        """Perform all validation right away."""

        # ensure v2 compatible schema
        if not isinstance(self.nodes, dict):
            raise SchemaError(
                "Incompatible schema. Please run v2 schema migration"
            )

        self.connect()

        max_replication_slots: t.Optional[str] = self.pg_settings(
            "max_replication_slots"
        )
        try:
            if int(max_replication_slots) < 1:
                raise TypeError
        except TypeError:
            raise RuntimeError(
                "Ensure there is at least one replication slot defined "
                "by setting max_replication_slots = 1"
            )

        wal_level: t.Optional[str] = self.pg_settings("wal_level")
        if not wal_level or wal_level.lower() != "logical":
            raise RuntimeError(
                "Enable logical decoding by setting wal_level = logical"
            )

        if settings.CAN_CREATE_REPLICATION_SLOT:
            self._can_create_replication_slot("_tmp_")

        rds_logical_replication: t.Optional[str] = self.pg_settings(
            "rds.logical_replication"
        )
        if (
            rds_logical_replication
            and rds_logical_replication.lower() == "off"
        ):
            raise RDSError("rds.logical_replication is not enabled")

        if self.index is None:
            raise ValueError("Index is missing for doc")

        # ensure we have run bootstrap and the replication slot exists
        if repl_slots and not self.replication_slots(self.__name):
            raise RuntimeError(
                f'Replication slot "{self.__name}" does not exist.\n'
                f'Make sure you have run the "bootstrap" command.'
            )

        # ensure the checkpoint dirpath is valid
        if not os.path.exists(settings.CHECKPOINT_PATH):
            raise RuntimeError(
                f"Ensure the checkpoint directory exists "
                f'"{settings.CHECKPOINT_PATH}" and is readable.'
            )

        if not os.access(settings.CHECKPOINT_PATH, os.W_OK | os.R_OK):
            raise RuntimeError(
                f'Ensure the checkpoint directory "{settings.CHECKPOINT_PATH}"'
                f" is read/writable"
            )

        self.tree.display()

        for node in self.tree.traverse_breadth_first():
            # ensure internal materialized view compatibility
            if MATERIALIZED_VIEW in self._materialized_views(node.schema):
                if MATERIALIZED_VIEW_COLUMNS != self.columns(
                    node.schema, MATERIALIZED_VIEW
                ):
                    raise RuntimeError(
                        f"Required materialized view columns not present on "
                        f"{MATERIALIZED_VIEW}. Please re-run bootstrap."
                    )

            if node.schema not in self.schemas:
                raise InvalidSchemaError(
                    f"Unknown schema name(s): {node.schema}"
                )

            # ensure all base tables have at least one primary_key
            for table in node.base_tables:
                model: sa.sql.Alias = self.models(table, node.schema)
                if not model.primary_keys:
                    raise PrimaryKeyNotFoundError(
                        f"No primary key(s) for base table: {table}"
                    )

    def analyze(self) -> None:
        for node in self.tree.traverse_breadth_first():
            if node.is_root:
                continue

            primary_keys: list = [
                str(primary_key.name) for primary_key in node.primary_keys
            ]

            foreign_keys: dict
            if node.relationship.throughs:
                through: Node = node.relationship.throughs[0]
                foreign_keys = self.query_builder.get_foreign_keys(
                    node,
                    through,
                )
            else:
                foreign_keys = self.query_builder.get_foreign_keys(
                    node.parent,
                    node,
                )

            columns: list
            for index in self.indices(node.table, node.schema):
                columns = foreign_keys.get(node.name, [])
                if set(columns).issubset(index.get("column_names", [])) or set(
                    columns
                ).issubset(primary_keys):
                    sys.stdout.write(
                        f'Found index "{index.get("name")}" for table '
                        f'"{node.table}" for columns: {columns}: OK \n'
                    )
                    break
            else:
                columns = foreign_keys.get(node.name, [])
                sys.stdout.write(
                    f'Missing index on table "{node.table}" for columns: '
                    f"{columns}\n"
                )
                query: str = sqlparse.format(
                    f'CREATE INDEX idx_{node.table}_{"_".join(columns)} ON '
                    f'{node.table} ({", ".join(columns)})',
                    reindent=True,
                    keyword_case="upper",
                )
                sys.stdout.write(f'Create one with: "\033[4m{query}\033[0m"\n')
                sys.stdout.write("-" * 80)
                sys.stdout.write("\n")
                sys.stdout.flush()

    def create_setting(self) -> None:
        """Create Elasticsearch/OpenSearch setting and mapping if required."""
        self.search_client._create_setting(
            self.index,
            self.tree,
            setting=self.setting,
            mapping=self.mapping,
            routing=self.routing,
        )

    def setup(self) -> None:
        """Create the database triggers and replication slot."""

        join_queries: bool = settings.JOIN_QUERIES
        self.teardown(drop_view=False)

        for schema in self.valid_schemas:
            self.create_function(schema)
            tables: t.Set = set()
            # tables with user defined foreign keys
            user_defined_fkey_tables: dict = {}

            for node in self.tree.traverse_breadth_first():
                if node.schema != schema:
                    continue
                tables |= set(
                    [through.table for through in node.relationship.throughs]
                )
                tables |= set([node.table])
                # we also need to bootstrap the base tables
                tables |= set(node.base_tables)

                # we want to get both the parent and the child keys here
                # even though only one of them is the foreign_key.
                # this is because we define both in the schema but
                # do not specify which table is the foreign key.
                columns: list = []
                if node.relationship.foreign_key.parent:
                    columns.extend(node.relationship.foreign_key.parent)
                if node.relationship.foreign_key.child:
                    columns.extend(node.relationship.foreign_key.child)
                if columns:
                    user_defined_fkey_tables.setdefault(node.table, set())
                    user_defined_fkey_tables[node.table] |= set(columns)
            if tables:
                self.create_view(
                    self.index, schema, tables, user_defined_fkey_tables
                )
                self.create_triggers(
                    schema, tables=tables, join_queries=join_queries
                )
        self.create_replication_slot(self.__name)

    def teardown(self, drop_view: bool = True) -> None:
        """Drop the database triggers and replication slot."""

        join_queries: bool = settings.JOIN_QUERIES

        try:
            os.unlink(self._checkpoint_file)
        except (OSError, FileNotFoundError):
            logger.warning(
                f"Checkpoint file not found: {self._checkpoint_file}"
            )

        self.redis.delete()

        for schema in self.schemas:
            tables: t.Set = set()
            for node in self.tree.traverse_breadth_first():
                tables |= set(
                    [through.table for through in node.relationship.throughs]
                )
                tables |= set([node.table])
                # we also need to teardown the base tables
                tables |= set(node.base_tables)
            self.drop_triggers(
                schema=schema, tables=tables, join_queries=join_queries
            )
            if drop_view:
                self.drop_view(schema)
                self.drop_function(schema)

        self.drop_replication_slot(self.__name)

    def get_doc_id(self, primary_keys: t.List[str], table: str) -> str:
        """
        Get the Elasticsearch/OpenSearch doc id from the primary keys.
        """  # noqa D200
        if not primary_keys:
            raise PrimaryKeyNotFoundError(
                f"No primary key found on table: {table}"
            )
        return f"{PRIMARY_KEY_DELIMITER}".join(map(str, primary_keys))

    def publish_to_kafka(self,
                         doc: dict,
                         txmin: t.Optional[int] = None,
                         txmax: t.Optional[int] = None,
                         ) -> None:

        doc_id = doc["_id"]
        transaction_id = txmin or txmax or self._checkpoint
        doc["_transaction_id"] = transaction_id

        jdoc = json.dumps(doc).encode('utf-8')
        doc_size = sys.getsizeof(jdoc)

        if doc_size > settings.KAFKA_MESSAGE_MAX_BYTES:
            logger.error(f"could not publish a document: {{\"id\": \"{doc_id}\", \"tx_id\": {transaction_id},\"size\": {doc_size} bytes\"}} is larger than the kafka message max bytes {settings.KAFKA_MESSAGE_MAX_BYTES}")
            return

        if doc_size > 1024 * 1024:
            logger.warning(f"document: {{\"id\": \"{doc_id}\", \"tx_id\": {transaction_id},\"size\": {doc_size} bytes\"}} is larger than 1MB")

        while True:
            try:
                self.kafka_producer.produce(topic=settings.KAFKA_TOPIC_NAME,
                                            key=str.encode(doc_id),
                                            value=jdoc)
                self.kafka_producer.poll(timeout=0.0)
                break

            except BufferError as berr:
                logger.warning(f"kafka producer queue is full {berr}, waiting for 1s")
                self.kafka_producer.poll(timeout=1.0)

            except:
                ## two logs in case a document is too large to be logged: to detect the problem
                logger.error(f"kafka producer could not publish the document id {doc_id} to {settings.KAFKA_TOPIC_NAME} topic")
                logger.error(f"document was not published: {doc} to {settings.KAFKA_TOPIC_NAME}")
                raise

    @exception
    def should_skip_event(self, event: dict) -> bool:
        """
        expects an event payload from postgres notification queue
        that has two keys: 'new' and 'old':

        Payload(
            ...
            old={'id': 1, 'foreign_1_id': 2, 'foreign_2_id': 12},
            new={'id': 4, 'foreign_1_id': 3, 'foreign_2_id': None},
        ),

        returns True if 'new' records are there
                but have None ids in them
                that are skippable as per settings.SKIP_NULL_KEYS
        """

        logger.debug(f"validating event: {event}")

        if (event['schema'], event['table']) not in self.valid_tables:
            logger.debug(f"skipping event for {event['schema']}.{event['table']} as it's not in the configured pgsync JSON schema")
            return True

        new = event['new']
        if new:
            empty_keys = {i for i in new if new[i]==None}

            # find intersection b/w empty_keys and settings.SKIP_NULL_KEYS list
            should_skip = [value for value in empty_keys if value in settings.SKIP_NULL_KEYS]

            if not should_skip:   # if empty list, which means no keys are empty OR empty keys are not in settings.SKIP_NULL_KEYS
                if empty_keys:
                    logger.info(f"detected keys with empty values {empty_keys}, but not skipping this event because these keys are not in settings.SKIP_NULL_KEYS which is currently set to {settings.SKIP_NULL_KEYS}")
                return False
            else:                 # if there is at least one key that is in settings.SKIP_NULL_KEYS
                logger.debug(f"skipping event {event} as it has empty {should_skip} keys that are in settings.SKIP_NULL_KEYS {settings.SKIP_NULL_KEYS}")
                return True       # we will return true, which means these record will be skipped

        return False

    def logical_slot_changes(
        self,
        txmin: t.Optional[int] = None,
        txmax: t.Optional[int] = None,
        upto_nchanges: t.Optional[int] = None,
    ) -> None:
        """
        Process changes from the db logical replication logs.

        Here, we are grouping all rows of the same table and tg_op
        and processing them as a group in bulk.
        This is more efficient.
        e.g [
            {'tg_op': INSERT, 'table': A, ...},
            {'tg_op': INSERT, 'table': A, ...},
            {'tg_op': INSERT, 'table': A, ...},
            {'tg_op': DELETE, 'table': A, ...},
            {'tg_op': DELETE, 'table': A, ...},
            {'tg_op': INSERT, 'table': A, ...},
            {'tg_op': INSERT, 'table': A, ...},
        ]

        We will have 3 groups being synced together in one execution
        First 3 INSERT, Next 2 DELETE and then the next 2 INSERT.
        Perhaps this could be improved but this is the best approach so far.

        TODO: We can also process all INSERTS together and rearrange
        them as done below
        """
        # minimize the tmp file disk usage when calling
        # PG_LOGICAL_SLOT_PEEK_CHANGES and PG_LOGICAL_SLOT_GET_CHANGES
        # by limiting to a smaller batch size.
        offset: int = 0
        total: int = 0
        limit: int = settings.LOGICAL_SLOT_CHUNK_SIZE
        count: int = self.logical_slot_count_changes(
            self.__name,
            txmin=txmin,
            txmax=txmax,
            upto_nchanges=upto_nchanges,
        )

        while True:
            changes: int = self.logical_slot_peek_changes(
                self.__name,
                txmin=txmin,
                txmax=txmax,
                upto_nchanges=upto_nchanges,
                limit=limit,
                offset=offset,
            )
            if not changes or total > count:
                break

            rows: list = []
            for row in changes:
                if re.search(r"^BEGIN", row.data) or re.search(
                    r"^COMMIT", row.data
                ):
                    continue
                rows.append(row)

            payloads: t.List[Payload] = []
            for i, row in enumerate(rows):
                logger.debug(f"txid: {row.xid}")
                logger.debug(f"data: {row.data}")
                # TODO: optimize this so we are not parsing the same row twice
                try:
                    payload: Payload = self.parse_logical_slot(row.data)
                    logger.debug(f"logical_slot_changes: parsed payload {payload}")

                    # check if the schema and table are in our valid set
                    if (payload.schema, payload.table) not in self.valid_tables:
                        logger.debug(f"skipping event for {payload.schema}.{payload.table} as it's not in the configured pgsync JSON schema")
                        continue  # skip to the next iteration: i.e. the next row in this loop

                except Exception as e:
                    logger.exception(
                        f"Error parsing row: {e}\nRow data: {row.data}"
                    )
                    raise

                if not self.should_skip_event(payload.to_slot()):
                    payloads.append(payload)

                    j: int = i + 1
                    if j < len(rows):
                        try:
                            payload2: Payload = self.parse_logical_slot(
                                rows[j].data
                            )
                        except Exception as e:
                            logger.exception(
                                f"Error parsing row: {e}\nRow data: {rows[j].data}"
                            )
                            raise

                        if (
                            payload.tg_op != payload2.tg_op
                            or payload.table != payload2.table
                        ):
                            self.search_client.bulk(
                                self.index, self._payloads(payloads)
                            )
                            payloads: list = []
                    elif j == len(rows):
                        self.search_client.bulk(
                            self.index, self._payloads(payloads)
                        )
                        payloads: list = []

            logger.debug(f"logical_slot_changes: pulling logical slot changes: txmin: {txmin}, txmax: {txmax}, upto_nchanges: {upto_nchanges}, limit: {limit}, offset: {offset}")

            self.logical_slot_get_changes(
                self.__name,
                txmin=txmin,
                txmax=txmax,
                upto_nchanges=upto_nchanges,
                limit=limit,
                offset=offset,
            )
            logger.debug(f"logical_slot_changes: pulled logical slot changes")
            offset += limit
            total += len(changes)
            self.count["xlog"] += len(rows)

    def _root_primary_key_resolver(
        self, node: Node, payload: Payload, filters: list
    ) -> list:
        fields: dict = defaultdict(list)
        primary_values: list = [
            payload.data[key] for key in node.model.primary_keys
        ]
        primary_fields: dict = dict(
            zip(node.model.primary_keys, primary_values)
        )
        for key, value in primary_fields.items():
            fields[key].append(value)
        for doc_id in self.search_client._search(
            self.index, node.table, fields
        ):
            where: dict = {}
            params: dict = doc_id.split(PRIMARY_KEY_DELIMITER)
            for i, key in enumerate(self.tree.root.model.primary_keys):
                where[key] = params[i]
            filters.append(where)

        return filters

    def _root_foreign_key_resolver(
        self, node: Node, payload: Payload, foreign_keys: dict, filters: list
    ) -> list:
        """
        Foreign key resolver logic:

        This resolver handles n-tiers relationships (n > 3) where we
        insert/update a new leaf node.
        For the node's parent, get the primary keys values from the
        incoming payload.
        Lookup this value in the meta section of Elasticsearch/OpenSearch
        Then get the root node returned and re-sync that root record.
        Essentially, we want to lookup the root node affected by
        our insert/update operation and sync the tree branch for that root.
        """
        fields: dict = defaultdict(list)
        foreign_values: list = [
            payload.new.get(key) for key in foreign_keys[node.name]
        ]
        for key in [key.name for key in node.primary_keys]:
            for value in foreign_values:
                if value:
                    fields[key].append(value)
        # TODO: we should combine this with the filter above
        # so we only hit Elasticsearch/OpenSearch once
        for doc_id in self.search_client._search(
            self.index,
            node.parent.table,
            fields,
        ):
            where: dict = {}
            params: dict = doc_id.split(PRIMARY_KEY_DELIMITER)
            for i, key in enumerate(self.tree.root.model.primary_keys):
                where[key] = params[i]
            filters.append(where)

        return filters

    def _through_node_resolver(
        self, node: Node, payload: Payload, filters: list
    ) -> list:
        """Handle where node is a through table with a direct references to
        root
        """
        foreign_key_constraint = payload.foreign_key_constraint(node.model)
        if self.tree.root.name in foreign_key_constraint:
            filters.append(
                {
                    foreign_key_constraint[self.tree.root.name][
                        "remote"
                    ]: foreign_key_constraint[self.tree.root.name]["value"]
                }
            )
        return filters

    def _insert_op(
        self, node: Node, filters: dict, payloads: t.List[Payload]
    ) -> dict:
        if node.table in self.tree.tables:
            if node.is_root:
                for payload in payloads:
                    primary_values = [
                        payload.data[key]
                        for key in self.tree.root.model.primary_keys
                    ]
                    primary_fields = dict(
                        zip(self.tree.root.model.primary_keys, primary_values)
                    )
                    filters[node.table].append(
                        {key: value for key, value in primary_fields.items()}
                    )

            else:
                if not node.parent:
                    logger.exception(
                        f"Could not get parent from node: {node.name}"
                    )
                    raise

                try:
                    foreign_keys = self.query_builder.get_foreign_keys(
                        node.parent,
                        node,
                    )
                except ForeignKeyError:
                    foreign_keys = self.query_builder._get_foreign_keys(
                        node.parent,
                        node,
                    )

                _filters: list = []
                for payload in payloads:
                    for node_key in foreign_keys[node.name]:
                        for parent_key in foreign_keys[node.parent.name]:
                            if node_key == parent_key:
                                filters[node.parent.table].append(
                                    {parent_key: payload.data[node_key]}
                                )

                    _filters = self._root_foreign_key_resolver(
                        node, payload, foreign_keys, _filters
                    )

                    # through table with a direct references to root
                    if not _filters:
                        _filters = self._through_node_resolver(
                            node, payload, _filters
                        )

                if _filters:
                    filters[self.tree.root.table].extend(_filters)

        else:
            # handle case where we insert into a through table
            # set the parent as the new entity that has changed
            foreign_keys = self.query_builder.get_foreign_keys(
                node.parent,
                node,
            )

            for payload in payloads:
                for i, key in enumerate(foreign_keys[node.name]):
                    filters[node.parent.table].append(
                        {foreign_keys[node.parent.name][i]: payload.data[key]}
                    )

        return filters

    def _update_op(
        self,
        node: Node,
        filters: dict,
        payloads: t.List[dict],
    ) -> dict:
        if node.is_root:
            # Here, we are performing two operations:
            # 1) Build a filter to sync the updated record(s)
            # 2) Delete the old record(s) in Elasticsearch/OpenSearch if the
            #    primary key has changed
            #   2.1) This is crucial otherwise we can have the old and new
            #        doc in Elasticsearch/OpenSearch at the same time
            docs: list = []
            for payload in payloads:
                primary_values: list = [
                    payload.data[key] for key in node.model.primary_keys
                ]
                primary_fields: dict = dict(
                    zip(node.model.primary_keys, primary_values)
                )
                filters[node.table].append(
                    {key: value for key, value in primary_fields.items()}
                )

                old_values: list = []
                for key in self.tree.root.model.primary_keys:
                    if key in payload.old.keys():
                        old_values.append(payload.old[key])

                new_values = [
                    payload.new[key]
                    for key in self.tree.root.model.primary_keys
                ]

                if (
                    len(old_values) == len(new_values)
                    and old_values != new_values
                ):
                    doc: dict = {
                        "_id": self.get_doc_id(
                            old_values, self.tree.root.table
                        ),
                        "_index": self.index,
                        "_op_type": "delete",
                    }
                    if self.routing:
                        doc["_routing"] = old_values[self.routing]
                    if (
                        self.search_client.major_version < 7
                        and not self.search_client.is_opensearch
                    ):
                        doc["_type"] = "_doc"
                    docs.append(doc)

            if docs:
                self.search_client.bulk(self.index, docs)

        else:
            # update the child tables
            for payload in payloads:
                _filters: list = []
                _filters = self._root_primary_key_resolver(
                    node, payload, _filters
                )
                # also handle foreign_keys
                if node.parent:
                    try:
                        foreign_keys = self.query_builder.get_foreign_keys(
                            node.parent,
                            node,
                        )
                    except ForeignKeyError:
                        foreign_keys = self.query_builder._get_foreign_keys(
                            node.parent,
                            node,
                        )

                    _filters = self._root_foreign_key_resolver(
                        node, payload, foreign_keys, _filters
                    )

                if _filters:
                    filters[self.tree.root.table].extend(_filters)

        return filters

    def _delete_op(
        self, node: Node, filters: dict, payloads: t.List[dict]
    ) -> dict:
        # when deleting a root node, just delete the doc in
        # Elasticsearch/OpenSearch
        if node.is_root:
            docs: list = []
            for payload in payloads:
                primary_values: list = [
                    payload.data[key]
                    for key in self.tree.root.model.primary_keys
                ]
                doc: dict = {
                    "_id": self.get_doc_id(
                        primary_values, self.tree.root.table
                    ),
                    "_index": self.index,
                    "_op_type": "delete",
                }
                if self.routing:
                    doc["_routing"] = payload.data[self.routing]
                if (
                    self.search_client.major_version < 7
                    and not self.search_client.is_opensearch
                ):
                    doc["_type"] = "_doc"
                docs.append(doc)
            if docs:
                raise_on_exception: t.Optional[bool] = (
                    False if settings.USE_ASYNC else None
                )
                raise_on_error: t.Optional[bool] = (
                    False if settings.USE_ASYNC else None
                )
                self.search_client.bulk(
                    self.index,
                    docs,
                    raise_on_exception=raise_on_exception,
                    raise_on_error=raise_on_error,
                )

        else:
            # when deleting the child node, find the doc _id where
            # the child keys match in private, then get the root doc_id and
            # re-sync the child tables
            for payload in payloads:
                _filters: list = []
                _filters = self._root_primary_key_resolver(
                    node, payload, _filters
                )
                if _filters:
                    filters[self.tree.root.table].extend(_filters)

        return filters

    def _truncate_op(self, node: Node, filters: dict) -> dict:
        if node.is_root:
            docs: list = []
            for doc_id in self.search_client._search(self.index, node.table):
                doc: dict = {
                    "_id": doc_id,
                    "_index": self.index,
                    "_op_type": "delete",
                }
                if (
                    self.search_client.major_version < 7
                    and not self.search_client.is_opensearch
                ):
                    doc["_type"] = "_doc"
                docs.append(doc)
            if docs:
                self.search_client.bulk(self.index, docs)

        else:
            _filters: list = []
            for doc_id in self.search_client._search(self.index, node.table):
                where: dict = {}
                params = doc_id.split(PRIMARY_KEY_DELIMITER)
                for i, key in enumerate(self.tree.root.model.primary_keys):
                    where[key] = params[i]
                _filters.append(where)
            if _filters:
                filters[self.tree.root.table].extend(_filters)

        return filters

    def _payloads(self, payloads: t.List[Payload]) -> None:
        """
        The "payloads" is a list of payload operations to process together.

        The basic assumption is that all payloads in the list have the
        same tg_op and table name.

        e.g:
        [
            Payload(
                tg_op='INSERT',
                table='book',
                old={'id': 1},
                new={'id': 4},
            ),
            Payload(
                tg_op='INSERT',
                table='book',
                old={'id': 2},
                new={'id': 5},
            ),
            Payload(
                tg_op='INSERT',
                table='book',
                old={'id': 3},
                new={'id': 6},
            ),
            ...
        ]

        """
        payload: Payload = payloads[0]
        if payload.tg_op not in TG_OP:
            logger.exception(f"Unknown tg_op {payload.tg_op}")
            raise InvalidTGOPError(f"Unknown tg_op {payload.tg_op}")

        # we might receive an event triggered for a table
        # that is not in the tree node.
        # e.g a through table which we need to react to.
        # in this case, we find the parent of the through
        # table and force a re-sync.
        if payload.table not in self.tree.tables:
            return

        node: Node = self.tree.get_node(payload.table, payload.schema)

        logger.debug(f"about to sync changes from table: {node.name}, changes: {payloads}")

        for payload in payloads:
            # this is only required for the non truncate tg_ops
            if payload.data:
                if not set(node.model.primary_keys).issubset(
                    set(payload.data.keys())
                ):
                    logger.exception(
                        f"Primary keys {node.model.primary_keys} not subset "
                        f"of payload data {payload.data.keys()} for table "
                        f"{payload.schema}.{payload.table}"
                    )
                    raise

        logger.debug(f"tg_op: {payload.tg_op} table: {node.name}")

        filters: dict = {
            node.table: [],
            self.tree.root.table: [],
        }
        if not node.is_root:
            filters[node.parent.table] = []

        if payload.tg_op == INSERT:
            filters = self._insert_op(
                node,
                filters,
                payloads,
            )

        if payload.tg_op == UPDATE:
            filters = self._update_op(
                node,
                filters,
                payloads,
            )

        if payload.tg_op == DELETE:
            filters = self._delete_op(
                node,
                filters,
                payloads,
            )

        if payload.tg_op == TRUNCATE:
            filters = self._truncate_op(node, filters)

        # If there are no filters, then don't execute the sync query
        # otherwise we would end up performing a full query
        # and sync the entire db!
        if any(filters.values()):
            """
            Filters are applied when an insert, update or delete operation
            occurs. For a large table update, this normally results
            in a large SQL query with multiple OR clauses.

            Filters is a dict of tables where each key is a list of id's
            {
                'city': [
                    {'id': '1'},
                    {'id': '4'},
                    {'id': '5'},
                ],
                'book': [
                    {'id': '1'},
                    {'id': '2'},
                    {'id': '7'},
                    ...
                ]
            }
            """
            for l1 in chunks(
                filters.get(self.tree.root.table), settings.FILTER_CHUNK_SIZE
            ):
                if filters.get(node.table):
                    for l2 in chunks(
                        filters.get(node.table), settings.FILTER_CHUNK_SIZE
                    ):
                        if not node.is_root and filters.get(node.parent.table):
                            for l3 in chunks(
                                filters.get(node.parent.table),
                                settings.FILTER_CHUNK_SIZE,
                            ):
                                yield from self.sync(
                                    filters={
                                        self.tree.root.table: l1,
                                        node.table: l2,
                                        node.parent.table: l3,
                                    },
                                )
                        else:
                            yield from self.sync(
                                filters={
                                    self.tree.root.table: l1,
                                    node.table: l2,
                                },
                            )
                else:
                    yield from self.sync(
                        filters={self.tree.root.table: l1},
                    )

    def sync(
        self,
        filters: t.Optional[dict] = None,
        txmin: t.Optional[int] = None,
        txmax: t.Optional[int] = None,
        ctid: t.Optional[dict] = None,
    ) -> t.Generator:
        """
        Synchronizes data from PostgreSQL to Elasticsearch.

        Args:
            filters (Optional[dict]): A dictionary of filters to apply to the data.
            txmin (Optional[int]): The minimum transaction ID to include in the synchronization.
            txmax (Optional[int]): The maximum transaction ID to include in the synchronization.
            ctid (Optional[dict]): A dictionary of ctid values to include in the synchronization.

        Yields:
            dict: A dictionary representing a doc to be indexed in Elasticsearch.
        """
        self.query_builder.isouter = True
        self.query_builder.from_obj = None

        for node in self.tree.traverse_post_order():
            node._subquery = None
            node._filters = []
            node.setup()

            try:
                self.query_builder.build_queries(
                    node, filters=filters, txmin=txmin, txmax=txmax, ctid=ctid
                )
            except Exception as e:
                logger.exception(f"Exception {e}")
                raise

        if self.verbose:
            compiled_query(node._subquery, "Query")

        count: int = self.fetchcount(node._subquery)

        logger.debug(f"sync started: {count} events to sync")

        with click.progressbar(
            length=count,
            show_pos=True,
            show_percent=True,
            show_eta=True,
            fill_char="=",
            empty_char="-",
            width=50,
        ) as bar:
            for i, (keys, row, primary_keys) in enumerate(
                self.fetchmany(node._subquery)
            ):
                bar.update(1)

                row: dict = Transform.transform(row, self.nodes)

                row[META] = Transform.get_primary_keys(keys)

                if i % 100 == 0:
                    logger.debug(f"synced {i} events")

                if self.verbose:
                    print(f"{(i+1)})")
                    print(f"pkeys: {primary_keys}")
                    pprint.pprint(row)
                    print("-" * 10)

                doc: dict = {
                    "_id": self.get_doc_id(primary_keys, node.table),
                    "_index": self.index,
                    "_source": row,
                }

                if self.routing:
                    doc["_routing"] = row[self.routing]

                if (
                    self.search_client.major_version < 7
                    and not self.search_client.is_opensearch
                ):
                    doc["_type"] = "_doc"

                if self._plugins:
                    doc = next(self._plugins.transform([doc]))
                    if not doc:
                        continue

                if self.pipeline:
                    doc["pipeline"] = self.pipeline

                if settings.KAFKA_ENABLED:
                    self.publish_to_kafka(doc, txmin, txmax)

                yield doc

    @property
    def checkpoint(self) -> int:
        """
        Gets the current checkpoint value.

        :return: The current checkpoint value.
        :rtype: int
        """
        if os.path.exists(self._checkpoint_file):
            with open(self._checkpoint_file, "r") as fp:
                self._checkpoint: int = int(fp.read().split()[0])
        return self._checkpoint

    @checkpoint.setter
    def checkpoint(self, value: t.Optional[str] = None) -> None:
        """
        Sets the checkpoint value.

        :param value: The new checkpoint value.
        :type value: Optional[str]
        :raises ValueError: If the value is None.
        """
        if value is None:
            raise ValueError("Cannot assign a None value to checkpoint")
        with open(self._checkpoint_file, "w+") as fp:
            fp.write(f"{value}\n")
        self._checkpoint: int = value

    def _poll_redis(self) -> None:
        payloads: list = self.redis.pop()
        if payloads:
            logger.debug(f"_poll_redis: {payloads}")
            self.count["redis"] += len(payloads)
            self.refresh_views()
            self.on_publish(
                list(map(lambda payload: Payload(**payload), payloads))
            )
        time.sleep(settings.REDIS_POLL_INTERVAL)

    @threaded
    @exception
    def poll_redis(self) -> None:
        """Consumer which polls Redis continuously."""
        while True:
            self._poll_redis()

    async def _async_poll_redis(self) -> None:
        payloads: list = self.redis.pop()
        if payloads:
            logger.debug(f"_async_poll_redis: {payloads}")
            self.count["redis"] += len(payloads)
            await self.async_refresh_views()
            await self.async_on_publish(
                list(map(lambda payload: Payload(**payload), payloads))
            )
        await asyncio.sleep(settings.REDIS_POLL_INTERVAL)

    @exception
    async def async_poll_redis(self) -> None:
        """Consumer which polls Redis continuously."""
        while True:
            await self._async_poll_redis()

    @threaded
    @exception
    def poll_db(self) -> None:
        """
        Producer which polls Postgres continuously.

        Receive a notification message from the channel we are listening on
        """
        conn = self.engine.connect().connection
        conn.set_isolation_level(ISOLATION_LEVEL_AUTOCOMMIT)
        cursor = conn.cursor()
        cursor.execute(f'LISTEN "{self.database}"')
        logger.debug(
            f'Listening to notifications on channel "{self.database}"'
        )
        payloads: list = []

        while True:
            # NB: consider reducing POLL_TIMEOUT to increase throughput
            if select.select([conn], [], [], settings.POLL_TIMEOUT) == (
                [],
                [],
                [],
            ):
                # Catch any hanging items from the last poll
                if payloads:
                    self.redis.push(payloads)
                    payloads = []
                continue

            try:
                conn.poll()
            except OperationalError as e:
                logger.fatal(f"OperationalError: {e}")
                os._exit(-1)

            while conn.notifies:
                if len(payloads) >= settings.REDIS_WRITE_CHUNK_SIZE:
                    self.redis.push(payloads)
                    payloads = []
                notification: t.AnyStr = conn.notifies.pop(0)
                if notification.channel == self.database:
                    payload = json.loads(notification.payload)
                    # make sure none of the ids (primary | foreign keys) are missing
                    if not self.should_skip_event(payload):
                        if self.index in payload["indices"]:
                            payloads.append(payload)
                            logger.debug(f"added to payloads from database: {payload}")
                            self.count["db"] += 1
                    else:
                        logger.error(f"missing primary | foreign keys: {payload}")

    @exception
    def async_poll_db(self) -> None:
        """
        Producer which polls Postgres continuously.

        Receive a notification message from the channel we are listening on
        """
        try:
            self.conn.poll()
        except OperationalError as e:
            logger.fatal(f"OperationalError: {e}")
            os._exit(-1)

        while self.conn.notifies:
            notification: t.AnyStr = self.conn.notifies.pop(0)
            if notification.channel == self.database:
                payload = json.loads(notification.payload)
                if self.index in payload["indices"]:
                    if not self.should_skip_event(payload):
                        self.redis.push([payload])
                        logger.debug(f"pushed_to_redis: {payload}")
                        self.count["db"] += 1
                    else:
                        logger.error(f"skipping redis push due to the event missing primary | foreign keys: {payload}")

    def refresh_views(self) -> None:
        self._refresh_views()

    async def async_refresh_views(self) -> None:
        self._refresh_views()

    def _refresh_views(self) -> None:
        for node in self.tree.traverse_breadth_first():
            if node.table in self.views(node.schema):
                if node.table in self._materialized_views(node.schema):
                    self.refresh_view(node.table, node.schema)

    def on_publish(self, payloads: t.List[Payload]) -> None:
        self._on_publish(payloads)

    async def async_on_publish(self, payloads: t.List[Payload]) -> None:
        self._on_publish(payloads)

    def _on_publish(self, payloads: t.List[Payload]) -> None:
        """
        Redis publish event handler.

        This is triggered by poll_redis.
        It is called when an event is received from Redis.
        Deserialize the payload from Redis and sync to Elasticsearch/OpenSearch
        """
        # this is used for the views.
        # we substitute the views for the base table here
        for i, payload in enumerate(payloads):
            for node in self.tree.traverse_breadth_first():
                if payload.table in node.base_tables:
                    payloads[i].table = node.table

        logger.debug(f"on_publish len {len(payloads)}")
        # Safe inserts are insert operations that can be performed in any order
        # Optimize the safe INSERTS
        # TODO repeat this for the other place too
        # if all payload operations are INSERTS
        if set(map(lambda x: x.tg_op, payloads)) == set([INSERT]):
            _payloads: dict = defaultdict(list)

            for payload in payloads:
                _payloads[payload.table].append(payload)

            for _payload in _payloads.values():
                self.search_client.bulk(self.index, self._payloads(_payload))

        else:
            _payloads: t.List[Payload] = []
            for i, payload in enumerate(payloads):
                _payloads.append(payload)
                j: int = i + 1
                if j < len(payloads):
                    payload2 = payloads[j]
                    if (
                        payload.tg_op != payload2.tg_op
                        or payload.table != payload2.table
                    ):
                        self.search_client.bulk(
                            self.index, self._payloads(_payloads)
                        )
                        _payloads = []
                elif j == len(payloads):
                    self.search_client.bulk(
                        self.index, self._payloads(_payloads)
                    )
                    _payloads: list = []

        txids: t.Set = set(map(lambda x: x.xmin, payloads))
        # for truncate, tg_op txids is None so skip setting the checkpoint
        if txids != set([None]):
            self.checkpoint: int = min(min(txids), self.txid_current) - 1

    def pull(self) -> None:
        """Pull data from db."""
        txmin: int = self.checkpoint
        txmax: int = self.txid_current
        logger.debug(f"pulling events from database from txmin: {txmin} to txmax: {txmax}")
        # forward pass sync
        self.search_client.bulk(
            self.index, self.sync(txmin=txmin, txmax=txmax)
        )
        logger.debug(f"pulled initial set of events from the database")
        if not self._snapshot:
            # now sync up to txmax to capture everything we may have missed
            self.logical_slot_changes(txmin=txmin, txmax=txmax, upto_nchanges=None)
            self.checkpoint: int = txmax or self.txid_current
            self._truncate = True


    @threaded
    @exception
    def truncate_slots(self) -> None:
        """Truncate the logical replication slot."""
        while True:
            self._truncate_slots()
            time.sleep(settings.REPLICATION_SLOT_CLEANUP_INTERVAL)

    @exception
    async def async_truncate_slots(self) -> None:
        while True:
            self._truncate_slots()
            await asyncio.sleep(settings.REPLICATION_SLOT_CLEANUP_INTERVAL)

    def _truncate_slots(self) -> None:
        if self._truncate:
            logger.debug(f"Truncating replication slot: {self.__name}")
            self.logical_slot_get_changes(self.__name, upto_nchanges=None)

    @threaded
    @exception
    def status(self) -> None:
        while True:
            self._status(label="Sync")
            time.sleep(settings.LOG_INTERVAL)

    @exception
    async def async_status(self) -> None:
        while True:
            self._status(label="Async")
            await asyncio.sleep(settings.LOG_INTERVAL)

    def _status(self, label: str) -> None:
        sys.stdout.write(
            f"{now()}: {label} {self.database}:{self.index} "
            f"Xlog: [{self.count['xlog']:,}] => "
            f"Db: [{self.count['db']:,}] => "
            f"Redis: [{self.redis.qsize:,}] => "
            f"{self.search_client.name}: [{self.search_client.doc_count:,}]"
            f"...\n"
        )
        sys.stdout.flush()

    def receive(self) -> None:
        """
        Receive events from db.

        NB: pulls as well as receives in order to avoid missing data.

        1. Buffer all ongoing changes from db to Redis.
        2. Pull everything so far and also replay replication logs.
        3. Consume all changes from Redis.
        """
        if settings.USE_ASYNC:
            self._conn = self.engine.connect().connection
            self._conn.set_isolation_level(ISOLATION_LEVEL_AUTOCOMMIT)
            cursor = self.conn.cursor()
            cursor.execute(f'LISTEN "{self.database}"')
            event_loop = asyncio.get_event_loop()
            event_loop.add_reader(self.conn, self.async_poll_db)
            tasks: list = [
                event_loop.create_task(self.async_poll_redis()),
                event_loop.create_task(self.async_truncate_slots()),
                event_loop.create_task(self.async_status()),
            ]
            event_loop.run_until_complete(asyncio.wait(tasks))
            event_loop.close()

        else:
            # sync up to and produce items in the Redis cache
            if self.producer:
                self.poll_db()
                # sync up to current transaction_id
                self.pull()

            # start a background worker consumer thread to
            # poll Redis and populate Elasticsearch/OpenSearch
            if self.consumer:
                for _ in range(self.num_workers):
                    self.poll_redis()

            # start a background worker thread to cleanup the replication slot
            self.truncate_slots()
            # start a background worker thread to show status
            self.status()


@click.command()
@click.option(
    "--config",
    "-c",
    help="Schema config",
    type=click.Path(exists=True),
)
@click.option(
    "--daemon",
    "-d",
    is_flag=True,
    help="Run as a daemon (Incompatible with --polling)",
    cls=MutuallyExclusiveOption,
    mutually_exclusive=["polling"],
)
@click.option(
    "--producer",
    is_flag=True,
    default=None,
    help="Run as a producer only",
    cls=MutuallyExclusiveOption,
    mutually_exclusive=["consumer"],
)
@click.option(
    "--consumer",
    is_flag=True,
    help="Run as a consumer only",
    default=None,
    cls=MutuallyExclusiveOption,
    mutually_exclusive=["producer"],
)
@click.option(
    "--polling",
    is_flag=True,
    help="Polling mode (Incompatible with -d)",
    cls=MutuallyExclusiveOption,
    mutually_exclusive=["daemon"],
)
@click.option(
    "--snapshot",
    is_flag=True,
    help="Snapshot mode (Incompatible with -d)",
    cls=MutuallyExclusiveOption,
    mutually_exclusive=["daemon"],
)
@click.option("--host", "-h", help="PG_HOST override")
@click.option("--password", is_flag=True, help="Prompt for database password")
@click.option("--port", "-p", help="PG_PORT override", type=int)
@click.option(
    "--sslmode",
    help="PG_SSLMODE override",
    type=click.Choice(
        [
            "allow",
            "disable",
            "prefer",
            "require",
            "verify-ca",
            "verify-full",
        ],
        case_sensitive=False,
    ),
)
@click.option(
    "--sslrootcert",
    help="PG_SSLROOTCERT override",
    type=click.Path(exists=True),
)
@click.option("--user", "-u", help="PG_USER override")
@click.option(
    "--verbose",
    "-v",
    is_flag=True,
    default=False,
    help="Turn on verbosity",
)
@click.option(
    "--version",
    is_flag=True,
    default=False,
    help="Show version info",
)
@click.option(
    "--analyze",
    "-a",
    is_flag=True,
    default=False,
    help="Analyse database",
    cls=MutuallyExclusiveOption,
    mutually_exclusive=["daemon", "polling"],
)
@click.option(
    "--num_workers",
    "-n",
    help="Number of workers to spawn for handling events",
    type=int,
    default=settings.NUM_WORKERS,
)
def main(
    config,
    daemon,
    host,
    password,
    port,
    sslmode,
    sslrootcert,
    user,
    verbose,
    version,
    analyze,
    num_workers,
    polling,
    snapshot,
    producer,
    consumer,
):
    """Main application syncer."""
    if version:
        sys.stdout.write(f"Version: {__version__}\n")
        return

    kwargs: dict = {
        "user": user,
        "host": host,
        "port": port,
        "sslmode": sslmode,
        "sslrootcert": sslrootcert,
    }
    if password:
        kwargs["password"] = click.prompt(
            "Password",
            type=str,
            hide_input=True,
        )
    kwargs: dict = {
        key: value for key, value in kwargs.items() if value is not None
    }

    config: str = get_config(config)

    show_settings(config)

    if producer:
        consumer = False
    elif consumer:
        producer = False
    else:
        consumer = producer = True

    with Timer():
        if analyze:
            for doc in config_loader(config):
                sync: Sync = Sync(doc, verbose=verbose, **kwargs)
                sync.analyze()

        elif polling:
            while True:
                for doc in config_loader(config):
                    sync: Sync = Sync(doc, verbose=verbose, **kwargs)
                    sync.pull()
                time.sleep(settings.POLL_INTERVAL)

        elif snapshot:
            for doc in config_loader(config):
                sync: Sync = Sync(doc, verbose=verbose, snapshot=True, **kwargs)
                sync.pull()

        else:
            for doc in config_loader(config):
                sync: Sync = Sync(
                    doc,
                    verbose=verbose,
                    num_workers=num_workers,
                    producer=producer,
                    consumer=consumer,
                    **kwargs,
                )
                sync.pull()
                if daemon:
                    sync.receive()


if __name__ == "__main__":
    main()<|MERGE_RESOLUTION|>--- conflicted
+++ resolved
@@ -117,19 +117,12 @@
         self.count: dict = dict(xlog=0, db=0, redis=0)
         if not self._snapshot:
             self.valid_tables = {(node.schema, node.table) for node in self.tree.traverse_breadth_first()}
+            self.valid_schemas = {schema for schema, _ in self.valid_tables}
+
             logger.info(f"valid tables as per pgsync schema: {self.valid_tables}")
-
-<<<<<<< HEAD
+            logger.info(f"valid schemas as per pgsync schema: {self.valid_schemas}")
+
         if settings.KAFKA_ENABLED and not self._snapshot:
-=======
-        self.valid_tables = {(node.schema, node.table) for node in self.tree.traverse_breadth_first()}
-        self.valid_schemas = {schema for schema, _ in self.valid_tables}
-
-        logger.info(f"valid tables as per pgsync schema: {self.valid_tables}")
-        logger.info(f"valid schemas as per pgsync schema: {self.valid_schemas}")
-
-        if settings.KAFKA_ENABLED:
->>>>>>> ffc14085
 
             config = {
                 'bootstrap.servers': settings.KAFKA_BOOTSTRAP_SERVERS,
