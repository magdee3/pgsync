"""PGSync SearchClient helper."""
import logging
import typing as t
from collections import defaultdict

import boto3
import elastic_transport
import elasticsearch
import elasticsearch_dsl
import opensearch_dsl
import opensearchpy
from requests_aws4auth import AWS4Auth

from . import settings
from .constants import (
    ELASTICSEARCH_MAPPING_PARAMETERS,
    ELASTICSEARCH_TYPES,
    META,
)
from .node import Tree
from .urls import get_search_url

logger = logging.getLogger(__name__)


class SearchClient(object):
    """SearchClient."""

    def __init__(self):
        """
        Return an Elasticsearch/OpenSearch client.

        The default connection parameters are:
        host = 'localhost', port = 9200
        """
        url: str = get_search_url()
        self.is_opensearch: bool = False
        self.major_version: int = 0
        if settings.ELASTICSEARCH:
            self.name = "Elasticsearch"
            self.__client: elasticsearch.Elasticsearch = get_search_client(
                url,
                client=elasticsearch.Elasticsearch,
                node_class=elastic_transport.RequestsHttpNode,
            )
            try:
                self.major_version: int = int(
                    self.__client.info()["version"]["number"].split(".")[0]
                )
            except (IndexError, KeyError, ValueError):
                pass
            self.streaming_bulk: t.Callable = (
                elasticsearch.helpers.streaming_bulk
            )
            self.parallel_bulk: t.Callable = (
                elasticsearch.helpers.parallel_bulk
            )
            self.Search: t.Callable = elasticsearch_dsl.Search
            self.Bool: t.Callable = elasticsearch_dsl.query.Bool
            self.Q: t.Callable = elasticsearch_dsl.Q

        elif settings.OPENSEARCH:
            self.is_opensearch = True
            self.name = "OpenSearch"
            self.__client: opensearchpy.OpenSearch = get_search_client(
                url,
                client=opensearchpy.OpenSearch,
                connection_class=opensearchpy.RequestsHttpConnection,
            )
            self.streaming_bulk: t.Callable = (
                opensearchpy.helpers.streaming_bulk
            )
            self.parallel_bulk: t.Callable = opensearchpy.helpers.parallel_bulk
            self.Search: t.Callable = opensearch_dsl.Search
            self.Bool: t.Callable = opensearch_dsl.query.Bool
            self.Q: t.Callable = opensearch_dsl.Q
        else:
            raise RuntimeError("Unknown search client")

        self.doc_count: int = 0

    def close(self) -> None:
        """Close transport connection."""
        self.__client.transport.close()

    def teardown(self, index: str) -> None:
        """
        Teardown the Elasticsearch/OpenSearch index.

        :arg index: index (or list of indices) to read documents from
        """
        try:
            logger.debug(f"Deleting index {index}")
            self.__client.indices.delete(index=index, ignore=[400, 404])
        except Exception as e:
            logger.exception(f"Exception {e}")
            raise

    def bulk(
        self,
        index: str,
        actions: t.Iterable[t.Union[bytes, str, t.Dict[str, t.Any]]],
        chunk_size: t.Optional[int] = None,
        max_chunk_bytes: t.Optional[int] = None,
        queue_size: t.Optional[int] = None,
        thread_count: t.Optional[int] = None,
        refresh: bool = False,
        max_retries: t.Optional[int] = None,
        initial_backoff: t.Optional[float] = None,
        max_backoff: t.Optional[float] = None,
        raise_on_exception: t.Optional[bool] = None,
        raise_on_error: t.Optional[bool] = None,
        ignore_status: t.Tuple[int] = None,
    ) -> None:
        """Pull sync data from generator to Elasticsearch/OpenSearch."""
        chunk_size = chunk_size or settings.ELASTICSEARCH_CHUNK_SIZE
        max_chunk_bytes = (
            max_chunk_bytes or settings.ELASTICSEARCH_MAX_CHUNK_BYTES
        )
        thread_count = thread_count or settings.ELASTICSEARCH_THREAD_COUNT
        queue_size = queue_size or settings.ELASTICSEARCH_QUEUE_SIZE
        # max_retries, initial_backoff & max_backoff are only applicable when
        # streaming bulk is in use
        max_retries = max_retries or settings.ELASTICSEARCH_MAX_RETRIES
        initial_backoff = (
            initial_backoff or settings.ELASTICSEARCH_INITIAL_BACKOFF
        )
        max_backoff = max_backoff or settings.ELASTICSEARCH_MAX_BACKOFF
        raise_on_exception = (
            raise_on_exception or settings.ELASTICSEARCH_RAISE_ON_EXCEPTION
        )
        raise_on_error = (
            raise_on_error or settings.ELASTICSEARCH_RAISE_ON_ERROR
        )
        ignore_status = ignore_status or settings.ELASTICSEARCH_IGNORE_STATUS

        try:
            self._bulk(
                index,
                actions,
                chunk_size=chunk_size,
                max_chunk_bytes=max_chunk_bytes,
                queue_size=queue_size,
                thread_count=thread_count,
                refresh=refresh,
                max_retries=max_retries,
                initial_backoff=initial_backoff,
                max_backoff=max_backoff,
                raise_on_exception=raise_on_exception,
                raise_on_error=raise_on_error,
                ignore_status=ignore_status,
            )
        except Exception as e:
            logger.exception(f"Exception {e}")
            if raise_on_exception or raise_on_error:
                raise

    def _bulk(
        self,
        index: str,
        actions: t.Iterable[t.Union[bytes, str, t.Dict[str, t.Any]]],
        chunk_size: int,
        max_chunk_bytes: int,
        queue_size: int,
        thread_count: int,
        refresh: bool,
        max_retries: int,
        initial_backoff: float,
        max_backoff: float,
        raise_on_exception: bool,
        raise_on_error: bool,
        ignore_status: t.Tuple[int],
    ):
        """Bulk index, update, delete docs to Elasticsearch/OpenSearch."""
        if settings.ELASTICSEARCH_STREAMING_BULK:
            for ok, _ in self.streaming_bulk(
                self.__client,
                actions,
                index=index,
                chunk_size=chunk_size,
                max_chunk_bytes=max_chunk_bytes,
                max_retries=max_retries,
                max_backoff=max_backoff,
                initial_backoff=initial_backoff,
                refresh=refresh,
                raise_on_exception=raise_on_exception,
                raise_on_error=raise_on_error,
            ):
                if ok:
                    self.doc_count += 1
        else:
            # parallel bulk consumes more memory and is also more likely
            # to result in 429 errors.
            for ok, _ in self.parallel_bulk(
                self.__client,
                actions,
                thread_count=thread_count,
                chunk_size=chunk_size,
                max_chunk_bytes=max_chunk_bytes,
                queue_size=queue_size,
                refresh=refresh,
                raise_on_exception=raise_on_exception,
                raise_on_error=raise_on_error,
                ignore_status=ignore_status,
            ):
                if ok:
                    self.doc_count += 1

    def refresh(self, indices: t.List[str]) -> None:
        """Refresh the Elasticsearch/OpenSearch index."""
        self.__client.indices.refresh(index=indices)

    def _search(self, index: str, table: str, fields: t.Optional[dict] = None):
        """
        Search private area for matching docs in Elasticsearch/OpenSearch.

        only returns the _id of the matching document.

        fields = {
            'id': [1, 2],
            'uid': ['a002', 'a009'],
        }
        """

        fields = fields or {}
        search = self.Search(using=self.__client, index=index)
        # explicitly exclude all fields since we only need the doc _id
        search = search.source(excludes=["*"])
        for key, values in fields.items():
            search = search.query(
                self.Bool(
                    filter=[
                        self.Q("terms", **{f"{META}.{table}.{key}": values})
                        | self.Q(
                            "terms",
                            **{f"{META}.{table}.{key}.keyword": values},
                        )
                    ]
                )
            )
        try:
            logger.debug(f"_scanning search: {search.to_dict()}")
            for hit in search.scan():
                logger.debug(f"_scan hit {hit.meta.id}")
                yield hit.meta.id
        except elasticsearch.exceptions.RequestError as e:
            logger.warning(f"RequestError: {e}")
            if "is out of range for a long" not in str(e):
                raise

    def search(self, index: str, body: dict):
        """
        Search in Elasticsearch/OpenSearch.

        NB: doc_type has been removed since Elasticsearch 7.x onwards
        """
        return self.__client.search(index=index, body=body)

    def _create_setting(
        self,
        index: str,
        tree: Tree,
        setting: t.Optional[dict] = None,
        mapping: t.Optional[dict] = None,
        routing: t.Optional[str] = None,
    ) -> None:
        """Create Elasticsearch/OpenSearch setting and mapping if required."""
        body: dict = defaultdict(lambda: defaultdict(dict))

<<<<<<< HEAD
        if not self.__client.indices.exists(index):

=======
        if not self.__client.indices.exists(index=index):
>>>>>>> 8d27bcfc
            if setting:
                body.update(**{"settings": {"index": setting}})

            if mapping:
                if "dynamic_templates" in mapping:
                    body.update(**{"mappings": mapping})
                else:
                    body.update(**{"mappings": {"properties": mapping}})
            else:
                mapping = self._build_mapping(tree, routing)
                if mapping:
                    body.update(**mapping)
            try:
                response = self.__client.indices.create(index=index, body=body)
            except Exception:
                raise

            # check the response of the request
            logger.debug(f"create index response {response}")
            # check the result of the mapping on the index
            logger.debug(
                f"created mapping: "
                f"{self.__client.indices.get_mapping(index=index)}"
            )
            logger.debug(
                f"created setting: "
                f"{self.__client.indices.get_settings(index=index)}"
            )

    def _build_mapping(
        self, tree: Tree, routing: t.Optional[str] = None
    ) -> t.Optional[dict]:
        """
        Get the Elasticsearch/OpenSearch mapping from the schema transform.
        """  # noqa D200
        for node in tree.traverse_post_order():

            rename: dict = node.transform.get("rename", {})
            mapping: dict = node.transform.get("mapping", {})

            for key, value in mapping.items():
                column: str = rename.get(key, key)
                column_type: str = mapping[column]["type"]
                if column_type not in ELASTICSEARCH_TYPES:
                    raise RuntimeError(
                        f"Invalid Elasticsearch type {column_type}"
                    )

                if "properties" not in node._mapping:
                    node._mapping["properties"] = {}
                node._mapping["properties"][column] = {"type": column_type}

                for parameter, parameter_value in mapping[column].items():
                    if parameter == "type":
                        continue

                    if parameter not in ELASTICSEARCH_MAPPING_PARAMETERS:
                        raise RuntimeError(
                            f"Invalid Elasticsearch mapping parameter "
                            f"{parameter}"
                        )

                    node._mapping["properties"][column][
                        parameter
                    ] = parameter_value

            if node.parent and node._mapping:
                if "properties" not in node.parent._mapping:
                    node.parent._mapping["properties"] = {}
                node.parent._mapping["properties"][node.label] = node._mapping

        if routing:
            tree.root._mapping["_routing"] = {"required": True}

        if tree.root._mapping:
            if self.major_version < 7 and not self.is_opensearch:
                tree.root._mapping = {"_doc": tree.root._mapping}

            return dict(mappings=tree.root._mapping)

        return None


def get_search_client(
    url: str,
    client: t.Union[opensearchpy.OpenSearch, elasticsearch.Elasticsearch],
    connection_class: t.Optional[opensearchpy.RequestsHttpConnection] = None,
    node_class: t.Optional[elastic_transport.RequestsHttpNode] = None,
) -> t.Union[opensearchpy.OpenSearch, elasticsearch.Elasticsearch]:
    """
    Returns a search client based on the specified parameters.

    Args:
        url (str): The URL of the search client.
        client (Union[opensearchpy.OpenSearch, elasticsearch.Elasticsearch]): The search client to use.
        connection_class (opensearchpy.RequestsHttpConnection): The connection class to use.
        node_class (elastic_transport.RequestsHttpNode): The node class to use.

    Returns:
        Union[opensearchpy.OpenSearch, elasticsearch.Elasticsearch]: The search client.

    Raises:
        None
    """
    if settings.OPENSEARCH_AWS_HOSTED or settings.ELASTICSEARCH_AWS_HOSTED:
        credentials = boto3.Session().get_credentials()
        service: str = "aoss" if settings.OPENSEARCH_AWS_SERVERLESS else "es"
        if settings.OPENSEARCH:
            return client(
                hosts=[url],
                http_auth=AWS4Auth(
                    credentials.access_key,
                    credentials.secret_key,
                    settings.ELASTICSEARCH_AWS_REGION,
                    service,
                    session_token=credentials.token,
                ),
                use_ssl=True,
                verify_certs=True,
                connection_class=connection_class,
            )
        elif settings.ELASTICSEARCH:
            return client(
                hosts=[url],
                http_auth=AWS4Auth(
                    credentials.access_key,
                    credentials.secret_key,
                    settings.ELASTICSEARCH_AWS_REGION,
                    service,
                    session_token=credentials.token,
                ),
                use_ssl=True,
                verify_certs=True,
                node_class=node_class,
            )
    else:
        hosts: t.List[str] = [url]
        # API
        cloud_id: t.Optional[str] = settings.ELASTICSEARCH_CLOUD_ID
        api_key: t.Optional[t.Union[str, t.Tuple[str, str]]] = None
        http_auth: t.Optional[
            t.Union[str, t.Tuple[str, str]]
        ] = settings.ELASTICSEARCH_HTTP_AUTH
        if (
            settings.ELASTICSEARCH_API_KEY_ID
            and settings.ELASTICSEARCH_API_KEY
        ):
            api_key = (
                settings.ELASTICSEARCH_API_KEY_ID,
                settings.ELASTICSEARCH_API_KEY,
            )
        basic_auth: t.Optional[str] = settings.ELASTICSEARCH_BASIC_AUTH
        bearer_auth: t.Optional[str] = settings.ELASTICSEARCH_BEARER_AUTH
        opaque_id: t.Optional[str] = settings.ELASTICSEARCH_OPAQUE_ID
        # Node
        http_compress: bool = settings.ELASTICSEARCH_HTTP_COMPRESS
        verify_certs: bool = settings.ELASTICSEARCH_VERIFY_CERTS
        ca_certs: t.Optional[str] = settings.ELASTICSEARCH_CA_CERTS
        client_cert: t.Optional[str] = settings.ELASTICSEARCH_CLIENT_CERT
        client_key: t.Optional[str] = settings.ELASTICSEARCH_CLIENT_KEY
        ssl_assert_hostname: t.Optional[
            str
        ] = settings.ELASTICSEARCH_SSL_ASSERT_HOSTNAME
        ssl_assert_fingerprint: t.Optional[
            str
        ] = settings.ELASTICSEARCH_SSL_ASSERT_FINGERPRINT
        ssl_version: t.Optional[int] = settings.ELASTICSEARCH_SSL_VERSION
        ssl_context: t.Optional[t.Any] = settings.ELASTICSEARCH_SSL_CONTEXT
        ssl_show_warn: bool = settings.ELASTICSEARCH_SSL_SHOW_WARN
        # Transport
        timeout: float = settings.ELASTICSEARCH_TIMEOUT
        return client(
            hosts=hosts,
            http_auth=http_auth,
            cloud_id=cloud_id,
            api_key=api_key,
            basic_auth=basic_auth,
            bearer_auth=bearer_auth,
            opaque_id=opaque_id,
            http_compress=http_compress,
            verify_certs=verify_certs,
            ca_certs=ca_certs,
            client_cert=client_cert,
            client_key=client_key,
            ssl_assert_hostname=ssl_assert_hostname,
            ssl_assert_fingerprint=ssl_assert_fingerprint,
            ssl_version=ssl_version,
            ssl_context=ssl_context,
            ssl_show_warn=ssl_show_warn,
            # use_ssl=use_ssl,
            timeout=timeout,
        )<|MERGE_RESOLUTION|>--- conflicted
+++ resolved
@@ -267,12 +267,7 @@
         """Create Elasticsearch/OpenSearch setting and mapping if required."""
         body: dict = defaultdict(lambda: defaultdict(dict))
 
-<<<<<<< HEAD
-        if not self.__client.indices.exists(index):
-
-=======
         if not self.__client.indices.exists(index=index):
->>>>>>> 8d27bcfc
             if setting:
                 body.update(**{"settings": {"index": setting}})
 
